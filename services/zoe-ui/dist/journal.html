<!DOCTYPE html>
<html lang="en">
<head>
    <meta charset="UTF-8">
    <meta name="viewport" content="width=device-width, initial-scale=1.0">
    <title>Zoe - Journal</title>
    <style>
        * {
            margin: 0;
            padding: 0;
            box-sizing: border-box;
        }

        body {
            font-family: -apple-system, BlinkMacSystemFont, 'Segoe UI', Roboto, sans-serif;
            background: linear-gradient(135deg, #fafbfc 0%, #f1f3f6 100%);
            min-height: 100vh;
            color: #333;
            overflow-x: hidden;
        }

        /* Navigation Bar - EXACT COPY FROM CALENDAR.HTML */
        .nav-bar {
            position: fixed;
            top: 0;
            left: 0;
            right: 0;
            height: 70px;
            background: rgba(255, 255, 255, 0.8);
            backdrop-filter: blur(40px);
            border-bottom: 1px solid rgba(255, 255, 255, 0.3);
            display: flex;
            align-items: center;
            justify-content: space-between;
            padding: 0 20px;
            z-index: 110;
        }

        .nav-left {
            display: flex;
            align-items: center;
            gap: 20px;
        }

        .mini-orb {
            width: 40px;
            height: 40px;
            border-radius: 50%;
            background: linear-gradient(135deg, #7B61FF 0%, #5AE0E0 100%);
            cursor: pointer;
            position: relative;
            overflow: hidden;
            transition: transform 0.2s ease;
        }

        .mini-orb:hover {
            transform: scale(1.1);
        }

        .fluid-layer {
            position: absolute;
            inset: 0;
            border-radius: 50%;
            background: radial-gradient(circle at 30% 30%, rgba(255, 255, 255, 0.3) 0%, transparent 70%);
            animation: breathe 2s ease-in-out infinite;
        }

        @keyframes breathe {
            0%, 100% { transform: scale(1) rotate(0deg); opacity: 0.8; }
            50% { transform: scale(1.1) rotate(5deg); opacity: 1; }
        }

        .nav-menu {
            display: flex;
            gap: 20px;
        }

        .nav-item {
            color: #666;
            text-decoration: none;
            font-size: 13px;
            font-weight: 400;
            transition: all 0.3s ease;
            cursor: pointer;
            padding: 8px 12px;
            border-radius: 8px;
        }

        .nav-item:hover {
            color: #7B61FF;
            background: rgba(123, 97, 255, 0.1);
        }

        .nav-item.active {
            color: #7B61FF;
            background: rgba(123, 97, 255, 0.1);
            font-weight: 500;
        }

        .more-nav-btn {
            padding: 8px 12px;
            border-radius: 8px;
            background: none;
            border: none;
            color: #666;
            font-size: 13px;
            font-weight: 400;
            cursor: pointer;
            transition: all 0.3s ease;
        }

        .more-nav-btn:hover {
            color: #7B61FF;
            background: rgba(123, 97, 255, 0.1);
        }

        .nav-right {
            display: flex;
            align-items: center;
            gap: 15px;
        }

        .api-indicator {
            font-size: 12px;
            padding: 4px 8px;
            border-radius: 8px;
            font-weight: 500;
        }

        .api-indicator.online {
            background: rgba(34, 197, 94, 0.1);
            color: #22c55e;
        }

        .api-indicator.offline {
            background: rgba(239, 68, 68, 0.1);
            color: #ef4444;
        }

        .api-indicator.connecting {
            background: rgba(59, 130, 246, 0.1);
            color: #3b82f6;
        }

        .settings-btn {
            width: 36px;
            height: 36px;
            border: none;
            background: rgba(255, 255, 255, 0.6);
            border: 1px solid rgba(255, 255, 255, 0.3);
            border-radius: 50%;
            color: #666;
            font-size: 16px;
            cursor: pointer;
            transition: all 0.3s ease;
            display: flex;
            align-items: center;
            justify-content: center;
        }

        .settings-btn:hover {
            background: rgba(255, 255, 255, 0.8);
            color: #333;
        }

        /* More Overlay - EXACT COPY FROM CALENDAR.HTML */
        .more-overlay {
            position: fixed;
            top: 0;
            left: 0;
            width: 100vw;
            height: 100vh;
            background: rgba(0, 0, 0, 0.4);
            backdrop-filter: blur(8px);
            display: none;
            align-items: center;
            justify-content: center;
            z-index: 3000;
            opacity: 0;
            transition: all 0.3s ease;
        }

        .more-overlay.active {
            display: flex;
            opacity: 1;
        }

        .more-content {
            background: rgba(255, 255, 255, 0.95);
            backdrop-filter: blur(60px);
            border: 1px solid rgba(255, 255, 255, 0.5);
            border-radius: 20px;
            padding: 40px;
            max-width: 500px;
            width: 90%;
            position: relative;
            transform: scale(0.8);
            transition: transform 0.3s ease;
        }

        .more-overlay.active .more-content {
            transform: scale(1);
        }

        .more-header {
            text-align: center;
            margin-bottom: 30px;
        }

        .more-title {
            font-size: 24px;
            font-weight: 300;
            color: #333;
            margin-bottom: 10px;
            background: linear-gradient(135deg, #7B61FF 0%, #5AE0E0 100%);
            -webkit-background-clip: text;
            -webkit-text-fill-color: transparent;
        }

        .more-close {
            position: absolute;
            top: 15px;
            right: 15px;
            background: rgba(255, 255, 255, 0.6);
            border: none;
            border-radius: 50%;
            width: 36px;
            height: 36px;
            font-size: 18px;
            cursor: pointer;
            color: #666;
        }

        .more-grid {
            display: grid;
            grid-template-columns: repeat(2, 1fr);
            gap: 15px;
        }

        .more-item {
            background: rgba(255, 255, 255, 0.8);
            border: 1px solid rgba(255, 255, 255, 0.4);
            border-radius: 16px;
            padding: 24px;
            text-align: center;
            cursor: pointer;
            transition: all 0.3s ease;
            min-height: 120px;
            display: flex;
            flex-direction: column;
            align-items: center;
            justify-content: center;
        }

        .more-item:hover {
            background: linear-gradient(135deg, #7B61FF 0%, #5AE0E0 100%);
            color: white;
            transform: translateY(-4px);
        }

        .more-item-icon {
            font-size: 36px;
            margin-bottom: 12px;
        }

        .more-item-label {
            font-size: 15px;
            font-weight: 500;
        }

        /* Main Container - Two Column Layout */
        .main-container {
            display: grid;
            grid-template-columns: 1fr 1fr;
            gap: 20px;
            padding: 90px 20px 20px;
            height: 100vh;
            max-width: 100vw;
            box-sizing: border-box;
        }

        /* Left Column - Entry Form */
        .entry-form-section {
            display: flex;
            flex-direction: column;
            gap: 16px;
            height: calc(100vh - 110px);
        }

        .journal-form {
            background: rgba(255, 255, 255, 0.8);
            backdrop-filter: blur(20px);
            border: 1px solid rgba(255, 255, 255, 0.4);
            border-radius: 16px;
            padding: 16px 20px 20px 20px; /* Reduced top padding */
            flex: 1;
            display: flex;
            flex-direction: column;
            gap: 12px;
            box-shadow: 0 8px 32px rgba(0, 0, 0, 0.06);
        }

        /* Move Title Box to Very Top */
        .form-header {
            margin-bottom: 0px; /* No margin - title goes right to top */
        }

        .form-title {
            display: none; /* Remove "📝 New Journal Entry" */
        }

        .voice-btn {
            display: none; /* Remove voice button */
        }

        /* Condensed Title Input - "Title" as placeholder */
        .title-input {
            width: 100%;
            padding: 12px;
            border: 2px solid rgba(255, 255, 255, 0.3);
            border-radius: 10px;
            background: rgba(255, 255, 255, 0.9);
            font-size: 16px;
            font-weight: 600;
            font-family: inherit;
            transition: all 0.3s ease;
        }

        .title-input:focus {
            outline: none;
            border-color: #7B61FF;
            background: rgba(255, 255, 255, 1);
            box-shadow: 0 4px 16px rgba(123, 97, 255, 0.1);
        }

        .title-input::placeholder {
            color: #999;
            font-weight: 400;
        }

        /* Condensed Content Textarea */
        .content-textarea {
            width: 100%;
            flex: 1;
            padding: 12px;
            border: 2px solid rgba(255, 255, 255, 0.3);
            border-radius: 10px;
            background: rgba(255, 255, 255, 0.9);
            font-size: 14px;
            font-family: inherit;
            resize: none;
            transition: all 0.3s ease;
            min-height: 120px;
        }

        .content-textarea:focus {
            outline: none;
            border-color: #7B61FF;
            background: rgba(255, 255, 255, 1);
            box-shadow: 0 4px 16px rgba(123, 97, 255, 0.1);
        }

        .content-textarea::placeholder {
            color: #999;
            font-style: italic;
        }

        /* Condensed Photo Upload Section */
        .photo-section {
            position: relative;
        }

        .photo-upload {
            position: relative;
            border: 2px dashed rgba(123, 97, 255, 0.3);
            border-radius: 10px;
            padding: 15px;
            text-align: center;
            cursor: pointer;
            transition: all 0.3s ease;
            background: rgba(255, 255, 255, 0.5);
            height: 80px;
            display: flex;
            align-items: center;
            justify-content: center;
        }

        .photo-upload:hover {
            border-color: #7B61FF;
            background: rgba(255, 255, 255, 0.8);
        }

        .photo-upload.has-image {
            padding: 0;
            border: none;
            height: auto;
            min-height: 100px;
            max-height: 180px;
        }

        .photo-preview {
            width: 100%;
            height: auto;
            min-height: 100px;
            max-height: 180px;
            object-fit: cover;
            border-radius: 10px;
        }

        .upload-placeholder {
            color: #666;
            font-size: 12px;
            display: flex;
            flex-direction: column;
            align-items: center;
            gap: 6px;
        }

        .upload-icon {
            font-size: 20px;
            opacity: 0.5;
        }

        #photoInput {
            display: none;
        }

        /* Ultra-Condensed Mood Analysis - 3 Column Layout */
        .mood-analysis {
            background: rgba(255, 255, 255, 0.6);
            border-radius: 10px;
            padding: 10px;
            border: 1px solid rgba(255, 255, 255, 0.3);
            display: flex;
            align-items: center;
            gap: 12px;
        }

        .mood-analysis-title {
            font-size: 12px;
            font-weight: 600;
            color: #333;
            white-space: nowrap;
        }

        .mood-prompt {
            font-size: 11px;
            color: #666;
            flex: 1;
        }

        .detected-mood {
            display: flex;
            align-items: center;
            gap: 6px;
            padding: 6px 10px;
            background: rgba(255, 255, 255, 0.8);
            border-radius: 6px;
            border: 1px solid rgba(255, 255, 255, 0.4);
            white-space: nowrap;
        }

        .mood-emoji {
            font-size: 16px;
        }

        .mood-text {
            font-size: 12px;
            font-weight: 500;
            color: #333;
        }

        .mood-confidence {
            font-size: 10px;
            color: #666;
        }

        /* Condensed Health Check Section */
        .health-check {
            background: rgba(255, 255, 255, 0.6);
            border-radius: 10px;
            padding: 12px;
            border: 1px solid rgba(255, 255, 255, 0.3);
        }

        .health-check-header {
            display: flex;
            align-items: center;
            gap: 8px;
            margin-bottom: 8px;
        }

        .health-checkbox {
            width: 18px;
            height: 18px;
            border: 2px solid rgba(123, 97, 255, 0.3);
            border-radius: 4px;
            cursor: pointer;
            position: relative;
            transition: all 0.3s ease;
        }

        .health-checkbox.checked {
            background: linear-gradient(135deg, #7B61FF 0%, #5AE0E0 100%);
            border-color: transparent;
        }

        .health-checkbox.checked::after {
            content: '✓';
            position: absolute;
            top: 50%;
            left: 50%;
            transform: translate(-50%, -50%);
            color: white;
            font-size: 10px;
            font-weight: bold;
        }

        .health-label {
            font-size: 12px;
            font-weight: 500;
            color: #333;
            cursor: pointer;
        }

        .symptoms-input {
            width: 100%;
            padding: 10px;
            border: 2px solid rgba(255, 255, 255, 0.3);
            border-radius: 8px;
            background: rgba(255, 255, 255, 0.8);
            font-size: 12px;
            font-family: inherit;
            transition: all 0.3s ease;
            display: none;
            min-height: 40px;
        }

        .symptoms-input.visible {
            display: block;
        }

        .symptoms-input:focus {
            outline: none;
            border-color: #7B61FF;
            background: rgba(255, 255, 255, 1);
        }

        .symptoms-input::placeholder {
            color: #999;
            font-style: italic;
        }

        /* Condensed Form Actions */
        .form-actions {
            display: flex;
            gap: 10px;
        }

        .form-btn {
            flex: 1;
            padding: 12px 16px;
            border: none;
            border-radius: 10px;
            font-size: 14px;
            font-weight: 600;
            cursor: pointer;
            transition: all 0.3s ease;
        }

        .form-btn.primary {
            background: linear-gradient(135deg, #7B61FF 0%, #5AE0E0 100%);
            color: white;
        }

        .form-btn.primary:hover {
            transform: translateY(-2px);
            box-shadow: 0 8px 24px rgba(123, 97, 255, 0.3);
        }

        .form-btn.secondary {
            background: rgba(255, 255, 255, 0.8);
            color: #666;
            border: 1px solid rgba(255, 255, 255, 0.3);
        }

        .form-btn.secondary:hover {
            background: rgba(255, 255, 255, 0.95);
            color: #333;
        }

        /* Right Column - Entries List */
        .entries-section {
            display: flex;
            flex-direction: column;
            height: calc(100vh - 110px);
        }

        .section-header {
            display: flex;
            justify-content: space-between;
            align-items: center;
            margin-bottom: 16px;
        }

        .section-title {
            font-size: 18px;
            font-weight: 600;
            color: #333;
        }

        .filter-tabs {
            display: flex;
            gap: 6px;
        }

        .filter-tab {
            padding: 8px 16px;
            background: rgba(255, 255, 255, 0.6);
            border: 1px solid rgba(255, 255, 255, 0.3);
            border-radius: 8px;
            font-size: 12px;
            color: #666;
            cursor: pointer;
            transition: all 0.2s ease;
        }

        .filter-tab.active {
            background: linear-gradient(135deg, #7B61FF 0%, #5AE0E0 100%);
            color: white;
            border-color: transparent;
        }

        .filter-tab:hover:not(.active) {
            background: rgba(255, 255, 255, 0.8);
            color: #333;
        }

        .entries-container {
            flex: 1;
            overflow-y: auto;
            display: flex;
            flex-direction: column;
            gap: 12px;
            padding-right: 8px;
        }

        .entries-container::-webkit-scrollbar {
            width: 6px;
        }

        .entries-container::-webkit-scrollbar-track {
            background: rgba(255, 255, 255, 0.3);
            border-radius: 3px;
        }

        .entries-container::-webkit-scrollbar-thumb {
            background: rgba(123, 97, 255, 0.3);
            border-radius: 3px;
        }

        .entries-container::-webkit-scrollbar-thumb:hover {
            background: rgba(123, 97, 255, 0.5);
        }

        /* Entry Card - Clickable to Edit */
        .entry-card {
            background: rgba(255, 255, 255, 0.8);
            backdrop-filter: blur(20px);
            border: 1px solid rgba(255, 255, 255, 0.4);
            border-radius: 12px;
            padding: 16px;
            cursor: pointer;
            transition: all 0.3s ease;
            position: relative;
        }

        .entry-card:hover {
            transform: translateY(-2px);
            box-shadow: 0 8px 24px rgba(0, 0, 0, 0.1);
            border-color: rgba(123, 97, 255, 0.3);
            background: rgba(255, 255, 255, 0.95);
        }

        .entry-card.selected {
            border-color: #7B61FF;
            background: rgba(123, 97, 255, 0.05);
            transform: translateY(-2px);
            box-shadow: 0 8px 24px rgba(123, 97, 255, 0.2);
        }

        .entry-header {
            display: flex;
            justify-content: space-between;
            align-items: center;
            margin-bottom: 12px;
        }

        .entry-title {
            font-size: 16px;
            font-weight: 600;
            color: #333;
            margin-bottom: 4px;
        }

        .entry-meta {
            display: flex;
            align-items: center;
            gap: 12px;
        }

        .entry-date {
            font-size: 12px;
            color: #666;
            font-weight: 500;
        }

        .entry-mood {
            display: flex;
            align-items: center;
            gap: 6px;
            padding: 4px 8px;
            border-radius: 8px;
            font-size: 11px;
            font-weight: 500;
        }

        .mood-amazing { background: rgba(34, 197, 94, 0.2); color: #059669; }
        .mood-good { background: rgba(59, 130, 246, 0.2); color: #2563eb; }
        .mood-okay { background: rgba(156, 163, 175, 0.2); color: #6b7280; }
        .mood-stressed { background: rgba(245, 158, 11, 0.2); color: #d97706; }
        .mood-sad { background: rgba(239, 68, 68, 0.2); color: #dc2626; }

        .entry-health {
            background: rgba(239, 68, 68, 0.1);
            color: #dc2626;
            padding: 3px 8px;
            border-radius: 6px;
            font-size: 10px;
            font-weight: 600;
        }

        .entry-content {
            color: #333;
            line-height: 1.5;
            font-size: 14px;
            margin-bottom: 12px;
        }

        .entry-preview {
            display: block;
        }

        .entry-full {
            display: none;
        }

        .entry-card.expanded .entry-preview {
            display: none;
        }

        .entry-card.expanded .entry-full {
            display: block;
        }

        .entry-photo {
            width: 100%;
            max-height: 300px;
            object-fit: cover;
            border-radius: 8px;
            margin-top: 12px;
            cursor: pointer;
            transition: all 0.3s ease;
        }

        .entry-photo:hover {
            transform: scale(1.02);
            box-shadow: 0 4px 16px rgba(0, 0, 0, 0.2);
        }

        .entry-actions {
            display: flex;
            gap: 8px;
            opacity: 0;
            transition: opacity 0.3s ease;
            position: absolute;
            top: 16px;
            right: 16px;
        }

        .entry-card:hover .entry-actions {
            opacity: 1;
        }

        .entry-action {
            padding: 6px 12px;
            background: rgba(255, 255, 255, 0.9);
            border: none;
            border-radius: 6px;
            font-size: 11px;
            color: #666;
            cursor: pointer;
            transition: all 0.2s ease;
            backdrop-filter: blur(10px);
        }

        .entry-action:hover {
            background: #7B61FF;
            color: white;
        }

        .entry-action.delete:hover {
            background: #EF4444;
        }

        /* Photo Modal for full-size viewing */
        .photo-modal {
            position: fixed;
            top: 0;
            left: 0;
            right: 0;
            bottom: 0;
            background: rgba(0, 0, 0, 0.9);
            backdrop-filter: blur(10px);
            z-index: 2000;
            display: flex;
            align-items: center;
            justify-content: center;
            opacity: 0;
            pointer-events: none;
            transition: all 0.3s ease;
        }

        .photo-modal.visible {
            opacity: 1;
            pointer-events: all;
        }

        .photo-modal-content {
            max-width: 90vw;
            max-height: 90vh;
            position: relative;
        }

        .photo-modal img {
            width: 100%;
            height: 100%;
            object-fit: contain;
            border-radius: 12px;
            box-shadow: 0 8px 32px rgba(0, 0, 0, 0.5);
        }

        .photo-modal-close {
            position: absolute;
            top: -50px;
            right: 0;
            background: rgba(255, 255, 255, 0.9);
            border: none;
            border-radius: 50%;
            width: 40px;
            height: 40px;
            font-size: 20px;
            cursor: pointer;
            color: #333;
            transition: all 0.3s ease;
        }

        .photo-modal-close:hover {
            background: white;
            transform: scale(1.1);
        }

        /* Empty State */
        .empty-state {
            text-align: center;
            padding: 60px 20px;
            color: #666;
            flex: 1;
            display: flex;
            flex-direction: column;
            justify-content: center;
        }

        .empty-state-icon {
            font-size: 64px;
            margin-bottom: 20px;
            opacity: 0.5;
        }

        .empty-state-text {
            font-size: 16px;
            margin-bottom: 8px;
        }

        .empty-state-subtext {
            font-size: 14px;
            opacity: 0.7;
        }

        /* Overlay when editing existing entry */
        .editing-overlay {
            position: fixed;
            top: 0;
            left: 0;
            right: 0;
            bottom: 0;
            background: rgba(0, 0, 0, 0.3);
            backdrop-filter: blur(4px);
            z-index: 999;
            opacity: 0;
            pointer-events: none;
            transition: all 0.3s ease;
        }

        .editing-overlay.visible {
            opacity: 1;
            pointer-events: all;
        }

        .editing-mode .journal-form {
            border: 2px solid #7B61FF;
            box-shadow: 0 12px 48px rgba(123, 97, 255, 0.3);
            transform: scale(1.02);
        }

        /* Floating Add Button - "+" Symbol for New Entry */
        .floating-add-btn {
            position: fixed;
            bottom: 30px;
            right: 30px;
            width: 64px;
            height: 64px;
            border-radius: 50%;
            background: linear-gradient(135deg, #7B61FF 0%, #5AE0E0 100%);
            border: none;
            color: white;
            cursor: pointer;
            display: flex;
            align-items: center;
            justify-content: center;
            font-size: 32px;
            font-weight: 300;
            transition: all 0.3s ease;
            z-index: 1000;
            box-shadow: 0 4px 12px rgba(123, 97, 255, 0.3);
        }

        .floating-add-btn:hover {
            transform: scale(1.1);
            box-shadow: 0 6px 16px rgba(123, 97, 255, 0.4);
        }

        /* Demo Data Indicator */
        .demo-indicator {
            position: fixed;
            top: 80px;
            left: 50%;
            transform: translateX(-50%);
            background: linear-gradient(135deg, #059669 0%, #10B981 100%);
            color: white;
            padding: 8px 16px;
            border-radius: 20px;
            font-size: 12px;
            font-weight: 600;
            z-index: 1001;
            box-shadow: 0 4px 16px rgba(5, 150, 105, 0.3);
            animation: demo-bounce 3s ease-in-out infinite;
        }

        @keyframes demo-bounce {
            0%, 100% { transform: translateX(-50%) translateY(0px); }
            50% { transform: translateX(-50%) translateY(-4px); }
        }

        /* Responsive Design */
        @media (max-width: 768px) {
            .main-container {
                grid-template-columns: 1fr;
                gap: 16px;
                padding: 90px 16px 16px;
                height: auto;
            }

            .nav-menu {
                display: none;
            }

            .entries-section {
                height: auto;
                max-height: 60vh;
            }

            .form-btn {
                padding: 14px 18px;
                font-size: 14px;
            }
        }

        /* Animations */
        @keyframes slideInRight {
            from {
                transform: translateX(100%);
                opacity: 0;
            }
            to {
                transform: translateX(0);
                opacity: 1;
            }
        }

        @keyframes slideOutRight {
            from {
                transform: translateX(0);
                opacity: 1;
            }
            to {
                transform: translateX(100%);
                opacity: 0;
            }
        }
    </style>
</head>
<body>
    <!-- Navigation Bar - EXACT COPY FROM CALENDAR.HTML -->
    <div class="nav-bar">
        <div class="nav-left">
            <div class="mini-orb" onclick="window.location.href='index.html'">
                <div class="fluid-layer"></div>
            </div>
            <div class="nav-menu">
                <a href="index.html" class="nav-item">Dashboard</a>
                <a href="tasks.html" class="nav-item">Tasks</a>
                <a href="calendar.html" class="nav-item">Calendar</a>
                <a href="journal.html" class="nav-item active">Journal</a>
                <button class="more-nav-btn" onclick="openMoreOverlay()">More</button>
            </div>
        </div>
        <div class="nav-right">
            <div class="api-indicator connecting" id="apiStatus">🔄 Connecting</div>
            <button class="settings-btn" onclick="window.location.href='settings.html'" title="Settings">⚙️</button>
        </div>
    </div>

    <!-- More Overlay - EXACT COPY FROM CALENDAR.HTML -->
    <div class="more-overlay" id="moreOverlay">
        <div class="more-content">
            <button class="more-close" onclick="closeMoreOverlay()">×</button>
            <div class="more-header">
                <h2 class="more-title">More Options</h2>
            </div>
            <div class="more-grid">
                <div class="more-item" onclick="navigateToPage('shopping.html')">
                    <div class="more-item-icon">🛒</div>
                    <div class="more-item-label">Shopping</div>
                </div>
                <div class="more-item" onclick="navigateToPage('workflows.html')">
                    <div class="more-item-icon">⚡</div>
                    <div class="more-item-label">Workflows</div>
                </div>
                <div class="more-item" onclick="navigateToPage('memories.html')">
                    <div class="more-item-icon">🧠</div>
                    <div class="more-item-label">Memories</div>
                </div>
                <div class="more-item" onclick="alert('Coming soon!')">
                    <div class="more-item-icon">📊</div>
                    <div class="more-item-label">Analytics</div>
                </div>
            </div>
        </div>
    </div>

    <!-- Photo Modal for Full Size Viewing -->
    <div class="photo-modal" id="photoModal" onclick="closePhotoModal()">
        <div class="photo-modal-content" onclick="event.stopPropagation()">
            <button class="photo-modal-close" onclick="closePhotoModal()">✕</button>
            <img id="photoModalImg" src="" alt="Full size photo">
        </div>
    </div>

    <!-- Demo Data Indicator -->
    <div class="demo-indicator" id="demoIndicator">
        📝 Demo Data Active - Click entries to edit!
    </div>

    <!-- Editing Overlay -->
    <div class="editing-overlay" id="editingOverlay" onclick="cancelEdit()"></div>

    <!-- Main Container -->
    <div class="main-container">
        <!-- Left Column - Entry Form -->
        <div class="entry-form-section">
            <div class="journal-form" id="journalForm">
                <div class="form-header">
                    <div class="form-title" id="formTitle">📝 New Journal Entry</div>
                    <button class="voice-btn" id="voiceBtn" onclick="toggleVoiceInput()" title="Voice Input">🎤</button>
                </div>

                <!-- Title Input -->
                <input 
                    type="text" 
                    id="entryTitle" 
                    class="title-input" 
                    placeholder="Title"
                    oninput="analyzeMood()"
                />

                <!-- Content -->
                <textarea 
                    id="entryContent" 
                    class="content-textarea" 
                    placeholder="Tell me about your day, thoughts, or anything you'd like to remember..."
                    oninput="analyzeMood()"
                ></textarea>

                <!-- Photo -->
                <div class="photo-section">
                    <div class="photo-upload" onclick="document.getElementById('photoInput').click()">
                        <div class="upload-placeholder">
                            <div class="upload-icon">📷</div>
                            <div>Add a photo to your entry</div>
                        </div>
                        <img id="photoPreview" class="photo-preview" style="display: none;" />
                    </div>
                    <input type="file" id="photoInput" accept="image/*" onchange="handlePhotoUpload(event)">
                </div>

                <!-- Ultra-Condensed Mood Analysis -->
                <div class="mood-analysis">
                    <div class="mood-analysis-title">🧠 Mood Analysis</div>
                    <div class="mood-prompt">Start writing to analyze...</div>
                    <div class="detected-mood" id="detectedMood">
                        <div class="mood-emoji">😐</div>
                        <div class="mood-text">Neutral</div>
                        <div class="mood-confidence"></div>
                    </div>
                </div>

                <!-- Health Check Section -->
                <div class="health-check">
                    <div class="health-check-header">
                        <div class="health-checkbox" id="healthCheckbox" onclick="toggleHealthCheck()"></div>
                        <div class="health-label" onclick="toggleHealthCheck()">Are you feeling unwell today?</div>
                    </div>
                    <textarea 
                        id="symptomsInput" 
                        class="symptoms-input"
                        placeholder="Describe your symptoms (headache, fatigue, fever, etc.)"
                    ></textarea>
                </div>

                <!-- Form Actions -->
                <div class="form-actions">
                    <button class="form-btn secondary" onclick="clearForm()" id="clearBtn">Clear</button>
                    <button class="form-btn primary" onclick="saveEntry()" id="saveBtn">Save Entry</button>
                </div>
            </div>
        </div>

        <!-- Right Column - Entries List -->
        <div class="entries-section">
            <div class="section-header">
                <div class="section-title">📖 Your Entries</div>
                <div class="filter-tabs">
                    <button class="filter-tab active" onclick="filterEntries('all')">All</button>
                    <button class="filter-tab" onclick="filterEntries('today')">Today</button>
                    <button class="filter-tab" onclick="filterEntries('week')">Week</button>
                    <button class="filter-tab" onclick="filterEntries('month')">Month</button>
                </div>
            </div>

            <div class="entries-container" id="entriesContainer">
                <!-- Entries will be populated here -->
                <div class="empty-state">
                    <div class="empty-state-icon">📝</div>
                    <div class="empty-state-text">No journal entries yet</div>
                    <div class="empty-state-subtext">Start writing to capture your thoughts and feelings</div>
                </div>
            </div>
        </div>
    </div>

    <!-- Floating Add Button - "+" Symbol to Chat with Zoe -->
    <button class="floating-add-btn" onclick="window.location.href='index.html'" title="Chat with Zoe">+</button>

    <script>
        // Global variables
        let entries = [];
        let currentFilter = 'all';
        let isRecording = false;
        let uploadedPhoto = null;
        let isEditMode = false;
        let editingEntryId = null;
        let isHealthCheckEnabled = false;

        // Initialize the page
        document.addEventListener('DOMContentLoaded', function() {
            loadDemoData();
            loadEntries();
            loadEntriesFromBackend();
            
            // Initialize mood analysis
            analyzeMood();
            
            // Update API status
            updateApiStatus();
            setInterval(updateApiStatus, 30000);
            
            // Hide demo indicator after 5 seconds
            setTimeout(() => {
                const indicator = document.getElementById('demoIndicator');
                if (indicator) {
                    indicator.style.animation = 'slideOutRight 0.5s ease forwards';
                    setTimeout(() => indicator.remove(), 500);
                }
            }, 5000);
        });

        // Navigation functions - EXACT COPY FROM CALENDAR.HTML
        function openMoreOverlay() {
            document.getElementById('moreOverlay').classList.add('active');
        }

        function closeMoreOverlay() {
            document.getElementById('moreOverlay').classList.remove('active');
        }

        function navigateToPage(page) {
            window.location.href = page;
        }

        // Update API status
        function updateApiStatus() {
            const indicator = document.getElementById('apiStatus');
            
            fetch('/api/health')
                .then(response => {
                    if (response.ok) {
                        indicator.textContent = '✅ Connected';
                        indicator.className = 'api-indicator online';
                    } else {
                        indicator.textContent = '🟡 Issues';
                        indicator.className = 'api-indicator connecting';
                    }
                })
                .catch(() => {
                    indicator.textContent = '❌ Offline';
                    indicator.className = 'api-indicator offline';
                });
        }

        // Load realistic demo data
        function loadDemoData() {
            const demoEntries = [
                {
                    id: 1001,
                    title: "Incredible Orca Encounter! 🐋",
                    content: "Had the most amazing experience today on the whale watching tour! We spotted this magnificent orca swimming so close to our boat. The way it moved through the water was absolutely mesmerizing - so powerful yet graceful. These creatures are just incredible. The whole pod was hunting and playing together. Feeling so grateful to witness such raw beauty in nature. Definitely a day I'll never forget!",
                    mood: "amazing",
                    mood_score: 0.9,
                    mood_confidence: 95,
                    photo: "data:image/svg+xml,%3Csvg xmlns='http://www.w3.org/2000/svg' width='400' height='300' viewBox='0 0 400 300'%3E%3Cdefs%3E%3ClinearGradient id='ocean' x1='0%25' y1='0%25' x2='0%25' y2='100%25'%3E%3Cstop offset='0%25' style='stop-color:%234A90E2'/%3E%3Cstop offset='100%25' style='stop-color:%230F3B57'/%3E%3C/linearGradient%3E%3C/defs%3E%3Crect width='400' height='300' fill='url(%23ocean)'/%3E%3Cellipse cx='200' cy='180' rx='80' ry='25' fill='%23000' opacity='0.8'/%3E%3Cellipse cx='200' cy='175' rx='75' ry='22' fill='%23333'/%3E%3Cellipse cx='210' cy='170' rx='15' ry='8' fill='%23FFF'/%3E%3Cpath d='M120 180 Q200 160 280 180 Q200 200 120 180' fill='%23FFF' opacity='0.3'/%3E%3Ctext x='200' y='40' text-anchor='middle' fill='%23FFF' font-family='Arial' font-size='18' font-weight='bold'%3E🐋 Majestic Orca Encounter%3C/text%3E%3C/svg%3E",
                    health_info: null,
                    createdAt: new Date(Date.now() - 3 * 60 * 60 * 1000) // 3 hours ago
                },
                {
                    id: 1002,
                    title: "Epic Coastal Hike Adventure! 🥾",
                    content: "What an absolutely incredible day hiking along the coast! The views were just breathtaking - turquoise water, dramatic cliffs, and pristine beaches as far as the eye can see. That wooden boardwalk section was perfect for taking in the scenery. My legs are definitely feeling it after all those hills, but it was so worth it. Nothing beats being out in nature and feeling that ocean breeze. Already planning my next coastal adventure!",
                    mood: "amazing",
                    mood_score: 0.85,
                    mood_confidence: 92,
                    photo: "data:image/svg+xml,%3Csvg xmlns='http://www.w3.org/2000/svg' width='350' height='400' viewBox='0 0 350 400'%3E%3Cdefs%3E%3ClinearGradient id='sky2' x1='0%25' y1='0%25' x2='0%25' y2='100%25'%3E%3Cstop offset='0%25' style='stop-color:%2387CEEB'/%3E%3Cstop offset='50%25' style='stop-color:%23E0F6FF'/%3E%3Cstop offset='100%25' style='stop-color:%2300CED1'/%3E%3C/linearGradient%3E%3C/defs%3E%3Crect width='350' height='200' fill='url(%23sky2)'/%3E%3Cpath d='M0 150 Q100 120 200 140 Q250 150 350 130 L350 200 L0 200 Z' fill='%2332CD32'/%3E%3Cpath d='M50 200 Q80 180 110 200 Q140 180 170 200 Q200 180 230 200 Q260 180 290 200' stroke='%238B4513' stroke-width='2' fill='none'/%3E%3Crect x='160' y='250' width='30' height='150' fill='%238B4513'/%3E%3Cpath d='M0 400 L350 400 L350 300 Q300 290 250 295 Q200 300 150 295 Q100 290 50 295 Q25 297 0 300 Z' fill='%2300CED1' opacity='0.7'/%3E%3Ctext x='175' y='30' text-anchor='middle' fill='%23FFF' font-family='Arial' font-size='14' font-weight='bold'%3E🥾 Coastal Hiking Trail%3C/text%3E%3C/svg%3E",
                    health_info: null,
                    createdAt: new Date(Date.now() - 2 * 24 * 60 * 60 * 1000) // 2 days ago
                },
                {
                    id: 1003,
                    title: "Cozy Night In with the Dogs 🐕",
                    content: "Perfect evening relaxing at home with my two beautiful greyhounds. They've claimed the entire couch as usual! There's something so peaceful about just watching them sleep so contentedly. These two have such different personalities but they're inseparable. Feeling grateful for their companionship and these quiet moments. Sometimes the best nights are the simple ones at home.",
                    mood: "good",
                    mood_score: 0.7,
                    mood_confidence: 85,
                    photo: "data:image/svg+xml,%3Csvg xmlns='http://www.w3.org/2000/svg' width='450' height='280' viewBox='0 0 450 280'%3E%3Crect width='450' height='280' fill='%23F5F5DC'/%3E%3Crect x='50' y='150' width='350' height='100' rx='20' fill='%23654321'/%3E%3Crect x='60' y='160' width='330' height='80' rx='15' fill='%23D2B48C'/%3E%3Cellipse cx='150' cy='200' rx='40' ry='25' fill='%23708090'/%3E%3Cellipse cx='140' cy='195' rx='35' ry='20' fill='%23A9A9A9'/%3E%3Ccircle cx='135' cy='190' r='3' fill='%23000'/%3E%3Cellipse cx='300' cy='200' rx='40' ry='25' fill='%23D2691E'/%3E%3Cellipse cx='290' cy='195' rx='35' ry='20' fill='%23F4A460'/%3E%3Ccircle cx='285' cy='190' r='3' fill='%23000'/%3E%3Crect x='0' y='250' width='450' height='30' fill='%23DEB887'/%3E%3Ctext x='225' y='40' text-anchor='middle' fill='%23654321' font-family='Arial' font-size='16' font-weight='bold'%3E🐕 Greyhound Cuddle Time%3C/text%3E%3C/svg%3E",
                    health_info: null,
                    createdAt: new Date(Date.now() - 3 * 24 * 60 * 60 * 1000) // 3 days ago
                },
                {
                    id: 1004,
                    title: "Feeling Under the Weather",
                    content: "Not feeling my best today. Woke up with a slight headache and feeling a bit under the weather. Decided to take it easy and rest at home. Drinking lots of water and taking care of myself. Hopefully, I'll feel better tomorrow.",
                    mood: "okay",
                    mood_score: -0.1,
                    mood_confidence: 72,
                    photo: null,
                    health_info: {
                        feeling_unwell: true,
                        symptoms: "Headache, mild fatigue, feeling sluggish"
                    },
                    createdAt: new Date(Date.now() - 5 * 24 * 60 * 60 * 1000) // 5 days ago
                }
            ];
            
            // Only load demo data if no entries exist
            if (entries.length === 0) {
                entries = demoEntries;
                renderEntries();
            }
        }

        // Advanced Mood Analysis using multiple algorithms
        function analyzeMood() {
            const title = document.getElementById('entryTitle').value;
            const content = document.getElementById('entryContent').value;
            const text = (title + ' ' + content).toLowerCase().trim();
            
            if (text.length < 3) {
                updateMoodDisplay('okay', 'Neutral', '');
                return;
            }
            
            // Comprehensive mood analysis
            const moodData = analyzeTextMood(text);
            updateMoodDisplay(moodData.mood, moodData.label, `${moodData.confidence}%`);
        }

        // Advanced text mood analysis
        function analyzeTextMood(text) {
            const words = text.split(/\s+/);
            let score = 0;
            let wordCount = 0;
            
            // Comprehensive mood lexicon
            const moodLexicon = {
                // Very Positive (amazing)
                'amazing': 2, 'fantastic': 2, 'incredible': 2, 'wonderful': 2, 'excellent': 2,
                'perfect': 2, 'brilliant': 2, 'outstanding': 2, 'marvelous': 2, 'spectacular': 2,
                'thrilled': 2, 'ecstatic': 2, 'elated': 2, 'overjoyed': 2, 'euphoric': 2,
                'love': 1.5, 'adore': 1.5, 'blessed': 1.5, 'grateful': 1.5, 'thankful': 1.5,
                
                // Positive (good)
                'good': 1, 'great': 1, 'nice': 1, 'happy': 1, 'pleased': 1, 'glad': 1,
                'excited': 1, 'cheerful': 1, 'optimistic': 1, 'content': 1, 'satisfied': 1,
                'proud': 1, 'accomplished': 1, 'successful': 1, 'productive': 1, 'motivated': 1,
                'fun': 0.8, 'enjoyable': 0.8, 'pleasant': 0.8, 'comfortable': 0.8, 'relaxed': 0.8,
                
                // Neutral-Positive
                'okay': 0.2, 'fine': 0.2, 'alright': 0.2, 'decent': 0.2, 'normal': 0.1,
                
                // Neutral-Negative
                'tired': -0.3, 'busy': -0.2, 'bored': -0.4, 'confused': -0.3, 'uncertain': -0.2,
                
                // Negative (stressed)
                'stressed': -1, 'anxious': -1, 'worried': -1, 'nervous': -1, 'overwhelmed': -1.2,
                'frustrated': -1, 'annoyed': -0.8, 'irritated': -0.8, 'angry': -1.2, 'upset': -1,
                'difficult': -0.6, 'challenging': -0.4, 'tough': -0.6, 'hard': -0.5, 'struggle': -0.8,
                'pressure': -0.7, 'deadline': -0.5, 'problem': -0.6, 'issue': -0.5, 'concern': -0.4,
                
                // Very Negative (sad)
                'sad': -1.5, 'depressed': -2, 'heartbroken': -2, 'devastated': -2, 'terrible': -1.8,
                'awful': -1.7, 'horrible': -1.7, 'miserable': -1.8, 'hopeless': -2, 'lonely': -1.3,
                'disappointed': -1.2, 'regret': -1.1, 'sorry': -0.8, 'hurt': -1.2, 'pain': -1.3,
                'cry': -1.4, 'tears': -1.2, 'empty': -1.3, 'lost': -1.1, 'broken': -1.4,
                
                // Health-related keywords
                'sick': -1, 'ill': -1, 'unwell': -0.8, 'pain': -1.2, 'hurt': -1, 'ache': -0.8,
                'headache': -0.7, 'tired': -0.5, 'exhausted': -1, 'fever': -0.9, 'nausea': -0.8,
                'doctor': -0.3, 'hospital': -0.5, 'medicine': -0.2, 'treatment': -0.3
            };
            
            // Analyze each word
            words.forEach(word => {
                const cleanWord = word.replace(/[^\w]/g, '').toLowerCase();
                if (moodLexicon.hasOwnProperty(cleanWord)) {
                    score += moodLexicon[cleanWord];
                    wordCount++;
                }
            });
            
            // Calculate average and normalize
            const avgScore = wordCount > 0 ? score / wordCount : 0;
            const normalizedScore = Math.max(-1, Math.min(1, avgScore));
            
            // Determine mood category
            let mood, label, confidence;
            
            if (normalizedScore >= 0.6) {
                mood = 'amazing';
                label = 'Amazing';
                confidence = Math.round(85 + (normalizedScore - 0.6) * 37.5);
            } else if (normalizedScore >= 0.2) {
                mood = 'good';
                label = 'Good';
                confidence = Math.round(70 + (normalizedScore - 0.2) * 37.5);
            } else if (normalizedScore >= -0.2) {
                mood = 'okay';
                label = 'Neutral';
                confidence = Math.round(60 + Math.abs(normalizedScore) * 25);
            } else if (normalizedScore >= -0.6) {
                mood = 'stressed';
                label = 'Stressed';
                confidence = Math.round(70 + (Math.abs(normalizedScore) - 0.2) * 37.5);
            } else {
                mood = 'sad';
                label = 'Sad';
                confidence = Math.round(85 + (Math.abs(normalizedScore) - 0.6) * 37.5);
            }
            
            // Boost confidence based on word count
            const wordCountBoost = Math.min(15, words.length * 2);
            confidence = Math.min(95, confidence + wordCountBoost);
            
            return { mood, label, confidence, score: normalizedScore };
        }

        // Update mood display
        function updateMoodDisplay(mood, label, confidence) {
            const moodDisplay = document.getElementById('detectedMood');
            const emojis = {
                'amazing': '😄',
                'good': '😊',
                'okay': '😐',
                'stressed': '😰',
                'sad': '😢'
            };
            
            moodDisplay.innerHTML = `
                <div class="mood-emoji">${emojis[mood] || '😐'}</div>
                <div class="mood-text">${label}</div>
                <div class="mood-confidence">${confidence}</div>
            `;
            
            // Show/hide the "Start writing to analyze..." prompt
            const promptElement = document.querySelector('.mood-prompt');
            if (confidence === '') {
                promptElement.style.display = 'block';
            } else {
                promptElement.style.display = 'none';
            }
        }

        // Toggle health check
        function toggleHealthCheck() {
            isHealthCheckEnabled = !isHealthCheckEnabled;
            const checkbox = document.getElementById('healthCheckbox');
            const symptomsInput = document.getElementById('symptomsInput');
            
            if (isHealthCheckEnabled) {
                checkbox.classList.add('checked');
                symptomsInput.classList.add('visible');
                symptomsInput.focus();
            } else {
                checkbox.classList.remove('checked');
                symptomsInput.classList.remove('visible');
                symptomsInput.value = '';
            }
        }

        // Handle photo upload with dynamic sizing
        function handlePhotoUpload(event) {
            const file = event.target.files[0];
            if (file) {
                const reader = new FileReader();
                reader.onload = function(e) {
                    uploadedPhoto = e.target.result;
                    const preview = document.getElementById('photoPreview');
                    const upload = document.querySelector('.photo-upload');
                    
                    preview.src = uploadedPhoto;
                    preview.style.display = 'block';
                    upload.classList.add('has-image');
                    upload.querySelector('.upload-placeholder').style.display = 'none';
                    
                    // Adjust upload container height based on image aspect ratio
                    preview.onload = function() {
                        const aspectRatio = this.naturalHeight / this.naturalWidth;
                        const maxHeight = 250;
                        const minHeight = 120;
                        const calculatedHeight = Math.min(maxHeight, Math.max(minHeight, 200 * aspectRatio));
                        upload.style.height = calculatedHeight + 'px';
                    };
                };
                reader.readAsDataURL(file);
            }
        }

        // Toggle voice input
        function toggleVoiceInput() {
            if (!isRecording) {
                startVoiceRecording();
            } else {
                stopVoiceRecording();
            }
        }

        // Start voice recording
        function startVoiceRecording() {
            if (!('webkitSpeechRecognition' in window) && !('SpeechRecognition' in window)) {
                alert('Speech recognition not supported in this browser');
                return;
            }

            const recognition = new (window.SpeechRecognition || window.webkitSpeechRecognition)();
            const voiceBtn = document.getElementById('voiceBtn');
            
            recognition.continuous = true;
            recognition.interimResults = true;
            recognition.lang = 'en-US';

            recognition.onstart = function() {
                isRecording = true;
                voiceBtn.classList.add('recording');
                voiceBtn.innerHTML = '🔴';
            };

            recognition.onresult = function(event) {
                let finalTranscript = '';
                for (let i = event.resultIndex; i < event.results.length; i++) {
                    if (event.results[i].isFinal) {
                        finalTranscript += event.results[i][0].transcript;
                    }
                }
                
                if (finalTranscript) {
                    const contentArea = document.getElementById('entryContent');
                    contentArea.value += (contentArea.value ? ' ' : '') + finalTranscript;
                    analyzeMood();
                }
            };

            recognition.onerror = function(event) {
                console.error('Speech recognition error:', event.error);
                stopVoiceRecording();
            };

            recognition.onend = function() {
                stopVoiceRecording();
            };

            recognition.start();
            window.currentRecognition = recognition;
        }

        // Stop voice recording
        function stopVoiceRecording() {
            const voiceBtn = document.getElementById('voiceBtn');
            
            isRecording = false;
            voiceBtn.classList.remove('recording');
            voiceBtn.innerHTML = '🎤';
            
            if (window.currentRecognition) {
                window.currentRecognition.stop();
                window.currentRecognition = null;
            }
        }

        // Clear form
        function clearForm() {
            document.getElementById('entryTitle').value = '';
            document.getElementById('entryContent').value = '';
            
            // Clear photo
            uploadedPhoto = null;
            const preview = document.getElementById('photoPreview');
            const upload = document.querySelector('.photo-upload');
            preview.style.display = 'none';
            upload.classList.remove('has-image');
            upload.querySelector('.upload-placeholder').style.display = 'block';
            document.getElementById('photoInput').value = '';
            
            // Clear health check
            isHealthCheckEnabled = false;
            document.getElementById('healthCheckbox').classList.remove('checked');
            document.getElementById('symptomsInput').classList.remove('visible');
            document.getElementById('symptomsInput').value = '';
            
            // Reset mood analysis
            analyzeMood();
        }

<<<<<<< HEAD
=======
        // Save entry
        async function saveEntry() {
            const title = document.getElementById('entryTitle').value.trim();
            const content = document.getElementById('entryContent').value.trim();

            if (!title && !content) {
                alert('Please add a title or write some content!');
                return;
            }

            // Get current mood analysis
            const moodData = analyzeTextMood((title + ' ' + content).toLowerCase());

            // Get health info
            const healthInfo = isHealthCheckEnabled ? {
                feeling_unwell: true,
                symptoms: document.getElementById('symptomsInput').value.trim()
            } : null;

            if (isEditMode) {
                // Update existing entry
                updateEntry(editingEntryId, title, content, moodData, healthInfo);
                renderEntries();
                clearForm();
                exitEditMode();
                showNotification('Entry updated! ✏️');
            } else {
                // Create new entry
                const newEntry = {
                    title: title || `Entry ${new Date().toLocaleDateString()}`,
                    content: content,
                    mood: moodData.mood,
                    mood_score: moodData.score,
                    mood_confidence: moodData.confidence,
                    photo: uploadedPhoto,
                    health_info: healthInfo,
                    createdAt: new Date()
                };

                try {
                    const entryId = await saveEntryToBackend(newEntry);
                    if (entryId) {
                        newEntry.id = entryId;
                        entries.unshift(newEntry);
                        renderEntries();
                        clearForm();
                        exitEditMode();
                        showNotification('Entry saved! 📝');
                        await loadEntriesFromBackend();
                    } else {
                        showNotification('Failed to save entry! ❌');
                    }
                } catch (error) {
                    console.error('Error saving entry:', error);
                    showNotification('Failed to save entry! ❌');
                }
            }
        }

>>>>>>> 377e01c6
        // Update existing entry
        function updateEntry(entryId, title, content, moodData, healthInfo) {
            const entryIndex = entries.findIndex(e => e.id === entryId);
            if (entryIndex !== -1) {
                entries[entryIndex] = {
                    ...entries[entryIndex],
                    title: title,
                    content: content,
                    mood: moodData.mood,
                    mood_score: moodData.score,
                    mood_confidence: moodData.confidence,
                    photo: uploadedPhoto,
                    health_info: healthInfo,
                    updatedAt: new Date()
                };
                
                // Update backend
                updateEntryInBackend(entryId, title, content, moodData.mood, healthInfo);
            }
        }

        // Edit existing entry (click on entry card)
        function editEntry(entryId) {
            const entry = entries.find(e => e.id === entryId);
            if (!entry) return;

            // Enter edit mode
            isEditMode = true;
            editingEntryId = entryId;
            
            // Populate form
            document.getElementById('entryTitle').value = entry.title || '';
            document.getElementById('entryContent').value = entry.content || '';
            
            // Set photo if exists
            if (entry.photo) {
                uploadedPhoto = entry.photo;
                const preview = document.getElementById('photoPreview');
                const upload = document.querySelector('.photo-upload');
                preview.src = uploadedPhoto;
                preview.style.display = 'block';
                upload.classList.add('has-image');
                upload.querySelector('.upload-placeholder').style.display = 'none';
            }
            
            // Set health info if exists
            if (entry.health_info && entry.health_info.feeling_unwell) {
                isHealthCheckEnabled = true;
                document.getElementById('healthCheckbox').classList.add('checked');
                document.getElementById('symptomsInput').classList.add('visible');
                document.getElementById('symptomsInput').value = entry.health_info.symptoms || '';
            }
            
            // Update UI
            document.getElementById('formTitle').textContent = '✏️ Edit Entry';
            document.getElementById('saveBtn').textContent = 'Update Entry';
            document.getElementById('clearBtn').textContent = 'Cancel';
            document.getElementById('clearBtn').onclick = cancelEdit;
            
            // Visual effects
            document.getElementById('editingOverlay').classList.add('visible');
            document.getElementById('journalForm').parentElement.classList.add('editing-mode');
            
            // Highlight the selected entry
            document.querySelectorAll('.entry-card').forEach(card => {
                card.classList.remove('selected');
            });
            document.querySelector(`[data-entry-id="${entryId}"]`).classList.add('selected');
            
            // Re-analyze mood
            analyzeMood();
        }

        // Cancel edit mode
        function cancelEdit() {
            exitEditMode();
            clearForm();
        }

        // Exit edit mode
        function exitEditMode() {
            isEditMode = false;
            editingEntryId = null;
            
            // Reset UI
            document.getElementById('formTitle').textContent = '📝 New Journal Entry';
            document.getElementById('saveBtn').textContent = 'Save Entry';
            document.getElementById('clearBtn').textContent = 'Clear';
            document.getElementById('clearBtn').onclick = clearForm;
            
            // Remove visual effects
            document.getElementById('editingOverlay').classList.remove('visible');
            document.getElementById('journalForm').parentElement.classList.remove('editing-mode');
            
            // Remove selection
            document.querySelectorAll('.entry-card').forEach(card => {
                card.classList.remove('selected');
            });
        }

<<<<<<< HEAD
=======
        // Save entry to backend
        async function saveEntryToBackend(entry) {
            try {
                const response = await fetch('/api/journal', {
                    method: 'POST',
                    headers: {
                        'Content-Type': 'application/json'
                    },
                    body: JSON.stringify({
                        title: entry.title,
                        content: entry.content,
                        mood: entry.mood,
                        mood_score: entry.mood_score,
                        photo: entry.photo,
                        health_info: entry.health_info,
                        user_id: 'default'
                    })
                });

                if (response.ok) {
                    const result = await response.json();
                    return result.id;
                }
            } catch (error) {
                console.error('Error saving journal entry:', error);
            }
            return null;
        }

>>>>>>> 377e01c6
        // Update entry in backend
        async function updateEntryInBackend(entryId, title, content, mood, healthInfo) {
            try {
                await fetch(`/api/journal/${entryId}`, {
                    method: 'PUT',
                    headers: {
                        'Content-Type': 'application/json'
                    },
                    body: JSON.stringify({
                        title: title,
                        content: content,
                        mood: mood,
                        health_info: healthInfo
                    })
                });
            } catch (error) {
                console.error('Error updating journal entry:', error);
            }
        }

        // Load entries from backend
        async function loadEntriesFromBackend() {
            try {
                const response = await fetch('/api/journal');
                if (response.ok) {
                    const backendEntries = await response.json();
                    entries = backendEntries.map(entry => ({
                        id: entry.id,
                        title: entry.title,
                        content: entry.content,
                        mood: entry.mood || getMoodFromScore(entry.mood_score),
                        mood_score: entry.mood_score,
                        photo: entry.photo,
                        health_info: entry.health_info,
                        createdAt: new Date(entry.created_at || entry.createdAt)
                    }));
                    renderEntries();
                }
            } catch (error) {
                console.error('Error loading journal entries:', error);
            }
        }

        // Convert mood score to mood string
        function getMoodFromScore(score) {
            if (!score) return 'okay';
            if (score > 0.5) return 'amazing';
            if (score > 0.1) return 'good';
            if (score > -0.1) return 'okay';
            if (score > -0.5) return 'stressed';
            return 'sad';
        }

        // Load entries from localStorage
        function loadEntries() {
            const savedEntries = localStorage.getItem('zoe_journal_entries');
            if (savedEntries) {
                entries = JSON.parse(savedEntries).map(entry => ({
                    ...entry,
                    createdAt: new Date(entry.createdAt)
                }));
                renderEntries();
            }
        }

        // Save entries to localStorage
        function saveEntries() {
            localStorage.setItem('zoe_journal_entries', JSON.stringify(entries));
        }

        // Filter entries
        function filterEntries(filter) {
            currentFilter = filter;
            
            // Update filter buttons
            document.querySelectorAll('.filter-tab').forEach(btn => {
                btn.classList.remove('active');
            });
            event.target.classList.add('active');
            
            renderEntries();
        }

        // Get filtered entries
        function getFilteredEntries() {
            const now = new Date();
            let filteredEntries = entries;
            
            if (currentFilter === 'today') {
                filteredEntries = entries.filter(entry => {
                    const entryDate = new Date(entry.createdAt);
                    return entryDate.toDateString() === now.toDateString();
                });
            } else if (currentFilter === 'week') {
                const weekAgo = new Date(now.getTime() - 7 * 24 * 60 * 60 * 1000);
                filteredEntries = entries.filter(entry => new Date(entry.createdAt) >= weekAgo);
            } else if (currentFilter === 'month') {
                const monthAgo = new Date(now.getTime() - 30 * 24 * 60 * 60 * 1000);
                filteredEntries = entries.filter(entry => new Date(entry.createdAt) >= monthAgo);
            }
            
            return filteredEntries;
        }

        // Render entries
        function renderEntries() {
            const container = document.getElementById('entriesContainer');
            const filteredEntries = getFilteredEntries();

            if (filteredEntries.length === 0) {
                container.innerHTML = `
                    <div class="empty-state">
                        <div class="empty-state-icon">📝</div>
                        <div class="empty-state-text">No journal entries found</div>
                        <div class="empty-state-subtext">Start writing to capture your thoughts and feelings</div>
                    </div>
                `;
                return;
            }

            container.innerHTML = filteredEntries.map(entry => {
                const preview = entry.content.length > 120 ? 
                    entry.content.substring(0, 120) + '...' : entry.content;
                const moodEmoji = getMoodEmoji(entry.mood);
                const moodClass = `mood-${entry.mood}`;
                const hasHealthInfo = entry.health_info && entry.health_info.feeling_unwell;
                
                return `
                    <div class="entry-card" data-entry-id="${entry.id}" onclick="editEntry(${entry.id})">
                        <div class="entry-header">
                            <div>
                                <div class="entry-title">${entry.title}</div>
                                <div class="entry-meta">
                                    <div class="entry-date">${formatDate(entry.createdAt)}</div>
                                    <div class="entry-mood ${moodClass}">${moodEmoji} ${capitalizeFirst(entry.mood)}</div>
                                    ${hasHealthInfo ? '<div class="entry-health">🏥 Health</div>' : ''}
                                </div>
                            </div>
                        </div>
                        <div class="entry-content">
                            <div class="entry-preview">${preview}</div>
                            <div class="entry-full">${entry.content.replace(/\n/g, '<br>')}</div>
                        </div>
                        ${entry.photo ? `<img src="${entry.photo}" class="entry-photo" alt="Entry photo" onclick="openPhotoModal('${entry.photo}'); event.stopPropagation();">` : ''}
                        <div class="entry-actions">
                            <button class="entry-action" onclick="editEntry(${entry.id}); event.stopPropagation();">Edit</button>
                            <button class="entry-action delete" onclick="deleteEntry(${entry.id}); event.stopPropagation();">Delete</button>
                        </div>
                    </div>
                `;
            }).join('');

            saveEntries();
        }

        // Delete entry
        function deleteEntry(entryId) {
            if (confirm('Are you sure you want to delete this journal entry?')) {
                entries = entries.filter(e => e.id !== entryId);
                renderEntries();
                showNotification('Journal entry deleted! 🗑️');

                // Delete from backend
                deleteEntryFromBackend(entryId);
                
                // Exit edit mode if this entry was being edited
                if (editingEntryId === entryId) {
                    exitEditMode();
                    clearForm();
                }
            }
        }

        // Delete entry from backend
        async function deleteEntryFromBackend(entryId) {
            try {
                await fetch(`/api/journal/${entryId}`, {
                    method: 'DELETE'
                });
            } catch (error) {
                console.error('Error deleting journal entry:', error);
            }
        }

        // Get mood emoji
        function getMoodEmoji(mood) {
            const moods = {
                'amazing': '😄',
                'good': '😊',
                'okay': '😐',
                'stressed': '😰',
                'sad': '😢'
            };
            return moods[mood] || '😐';
        }

        // Capitalize first letter
        function capitalizeFirst(str) {
            return str.charAt(0).toUpperCase() + str.slice(1);
        }

        // Format date
        function formatDate(date) {
            const now = new Date();
            const entryDate = new Date(date);
            const diffMs = now - entryDate;
            const diffHours = Math.floor(diffMs / (1000 * 60 * 60));
            const diffDays = Math.floor(diffHours / 24);

            if (diffHours < 1) {
                const diffMinutes = Math.floor(diffMs / (1000 * 60));
                return diffMinutes < 1 ? 'Just now' : `${diffMinutes} min ago`;
            } else if (diffHours < 24) {
                return `${diffHours} hour${diffHours > 1 ? 's' : ''} ago`;
            } else if (diffDays === 1) {
                return 'Yesterday';
            } else if (diffDays < 7) {
                return `${diffDays} day${diffDays > 1 ? 's' : ''} ago`;
            } else {
                return entryDate.toLocaleDateString();
            }
        }

        // Open photo modal
        function openPhotoModal(photoSrc) {
            const modal = document.getElementById('photoModal');
            const img = document.getElementById('photoModalImg');
            img.src = photoSrc;
            modal.classList.add('visible');
            document.body.style.overflow = 'hidden';
        }

        // Close photo modal
        function closePhotoModal() {
            document.getElementById('photoModal').classList.remove('visible');
            document.body.style.overflow = 'auto';
        }

        // Show notification
        function showNotification(message) {
            const notification = document.createElement('div');
            notification.style.cssText = `
                position: fixed;
                top: 80px;
                right: 20px;
                background: linear-gradient(135deg, #7B61FF 0%, #5AE0E0 100%);
                color: white;
                padding: 12px 20px;
                border-radius: 12px;
                font-size: 14px;
                font-weight: 500;
                box-shadow: 0 8px 24px rgba(123, 97, 255, 0.3);
                z-index: 1000;
                animation: slideInRight 0.3s ease;
                max-width: 300px;
            `;
            notification.textContent = message;
            
            document.body.appendChild(notification);
            
            setTimeout(() => {
                notification.style.animation = 'slideOutRight 0.3s ease forwards';
                setTimeout(() => {
                    if (document.body.contains(notification)) {
                        document.body.removeChild(notification);
                    }
                }, 300);
            }, 3000);
        }

        // Keyboard shortcuts
        document.addEventListener('keydown', function(event) {
            // Ctrl/Cmd + Enter: Save entry
            if ((event.ctrlKey || event.metaKey) && event.key === 'Enter') {
                event.preventDefault();
                saveEntry();
            }
            
            // Escape: Cancel edit mode or close modals
            if (event.key === 'Escape') {
                if (isEditMode) {
                    event.preventDefault();
                    cancelEdit();
                } else {
                    closePhotoModal();
                    closeMoreOverlay();
                }
            }
        });

        // Console info
        setTimeout(() => {
            console.log(`
📝 Zoe Journal v3.1 Ready!

✨ Features Available:
   • Advanced mood analysis with confidence scoring
   • Photo attachments with full-screen viewing
   • Health check-in tracking with symptoms
   • Voice-to-text input support
   • Comprehensive entry management (edit/delete)
   • Time-based filtering (all/today/week/month)
   • Real-time backend synchronization
   • Beautiful responsive design optimized for Pi 5

🎯 Keyboard Shortcuts:
   • Ctrl/Cmd + Enter: Save entry
   • Escape: Cancel edit mode
   • Tab: Navigate between form fields

💡 Usage Tips:
   • Start typing to see real-time mood analysis
   • Click photos to view full-size
   • Use health check for symptom tracking
   • Filter entries to find specific periods
   • Voice button supports speech-to-text

Perfect for daily reflection and wellness tracking! 🌟
            `);
        }, 500);
    

        // WORKING EVENT HANDLERS - OVERRIDE BROKEN ONES
        document.addEventListener('DOMContentLoaded', function() {
            console.log('🎯 Setting up working event handlers...');
            
            // Working photo upload
            setTimeout(() => {
                const photoUpload = document.querySelector('.photo-upload');
                const photoInput = document.getElementById('photoInput');
                
                if (photoUpload && photoInput) {
                    // Remove existing broken handlers
                    photoUpload.onclick = null;
                    
                    // Add working handler
                    photoUpload.onclick = function(e) {
                        console.log('📷 Photo upload clicked!');
                        e.preventDefault();
                        e.stopPropagation();
                        photoInput.click();
                    };
                    
                    console.log('✅ Photo upload handler fixed');
                }
            }, 1000);
            
            // Working health checkbox
            setTimeout(() => {
                const healthCheckbox = document.getElementById('healthCheckbox');
                const healthLabel = document.querySelector('.health-label');
                
                if (healthCheckbox) {
                    // Remove existing broken handlers
                    healthCheckbox.onclick = null;
                    if (healthLabel) healthLabel.onclick = null;
                    
                    // Add working handler
                    const toggleHealth = function(e) {
                        console.log('🏥 Health checkbox clicked!');
                        e.preventDefault();
                        e.stopPropagation();
                        
                        isHealthCheckEnabled = !isHealthCheckEnabled;
                        const symptomsInput = document.getElementById('symptomsInput');
                        
                        if (isHealthCheckEnabled) {
                            healthCheckbox.classList.add('checked');
                            if (symptomsInput) {
                                symptomsInput.classList.add('visible');
                                symptomsInput.focus();
                            }
                        } else {
                            healthCheckbox.classList.remove('checked');
                            if (symptomsInput) {
                                symptomsInput.classList.remove('visible');
                                symptomsInput.value = '';
                            }
                        }
                        
                        console.log('Health toggled to:', isHealthCheckEnabled);
                    };
                    
                    healthCheckbox.onclick = toggleHealth;
                    if (healthLabel) healthLabel.onclick = toggleHealth;
                    
                    console.log('✅ Health checkbox handler fixed');
                }
            }, 1000);
            
            // Working save button
            setTimeout(() => {
                const saveBtn = document.getElementById('saveBtn');
                
                if (saveBtn) {
                    // Keep existing saveEntry function but make sure it works
                    saveBtn.onclick = function(e) {
                        console.log('💾 Save button clicked!');
                        e.preventDefault();
                        e.stopPropagation();
                        
                        // Call the existing saveEntry function
                        if (typeof saveEntry === 'function') {
                            saveEntry();
                        } else {
                            console.error('saveEntry function not found');
                        }
                    };
                    
                    console.log('✅ Save button handler fixed');
                }
            }, 1000);
        });

    </script>
    <script src="fix_journal.js"></script>
</body>
</html><|MERGE_RESOLUTION|>--- conflicted
+++ resolved
@@ -1578,8 +1578,7 @@
             analyzeMood();
         }
 
-<<<<<<< HEAD
-=======
+
         // Save entry
         async function saveEntry() {
             const title = document.getElementById('entryTitle').value.trim();
@@ -1639,7 +1638,7 @@
             }
         }
 
->>>>>>> 377e01c6
+
         // Update existing entry
         function updateEntry(entryId, title, content, moodData, healthInfo) {
             const entryIndex = entries.findIndex(e => e.id === entryId);
@@ -1740,8 +1739,7 @@
             });
         }
 
-<<<<<<< HEAD
-=======
+
         // Save entry to backend
         async function saveEntryToBackend(entry) {
             try {
@@ -1771,7 +1769,7 @@
             return null;
         }
 
->>>>>>> 377e01c6
+
         // Update entry in backend
         async function updateEntryInBackend(entryId, title, content, mood, healthInfo) {
             try {
