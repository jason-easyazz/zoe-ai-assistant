--- conflicted
+++ resolved
@@ -152,7 +152,7 @@
             gap: 20px;
         }
 
-<<<<<<< HEAD
+
         .nav-menu {
             display: flex;
             gap: 20px;
@@ -169,12 +169,12 @@
 
         .nav-item:hover, .nav-item.active {
             color: #7B61FF;
-=======
+
         .nav-right {
             display: flex;
             align-items: center;
             gap: 10px;
->>>>>>> 834d4574
+
         }
 
         .mini-orb {
