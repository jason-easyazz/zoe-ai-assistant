<!DOCTYPE html>
<html lang="en">
<head>
    <meta charset="UTF-8">
    <meta name="viewport" content="width=device-width, initial-scale=1.0">
    <title>Zoe - Calendar</title>
    <style>
        * {
            margin: 0;
            padding: 0;
            box-sizing: border-box;
        }

        body {
            font-family: -apple-system, BlinkMacSystemFont, 'SF Pro Display', system-ui, sans-serif;
            background: linear-gradient(135deg, #fafbfc 0%, #f1f3f6 100%);
            min-height: 100vh;
            color: #333;
            overflow: hidden;
        }

        /* Orb Mode - Default State */
        .orb-mode {
            position: fixed;
            top: 0;
            left: 0;
            width: 100vw;
            height: 100vh;
            display: flex;
            align-items: center;
            justify-content: center;
            flex-direction: column;
            z-index: 1000;
            transition: all 0.8s cubic-bezier(0.4, 0, 0.2, 1);
        }

        .orb-mode.hidden {
            opacity: 0;
            pointer-events: none;
            transform: scale(0.8);
        }

        /* Fluid Orb */
        .fluid-orb {
            width: 180px;
            height: 180px;
            border-radius: 50%;
            background: linear-gradient(135deg, #7B61FF 0%, #5AE0E0 100%);
            position: relative;
            cursor: pointer;
            transition: all 0.3s ease;
            box-shadow: 0 20px 60px rgba(123, 97, 255, 0.2);
        }

        .fluid-orb:hover {
            transform: scale(1.05);
            box-shadow: 0 25px 80px rgba(123, 97, 255, 0.3);
        }

        /* Fluid layers for organic movement */
        .fluid-layer {
            position: absolute;
            width: 100%;
            height: 100%;
            border-radius: 50%;
            opacity: 0.7;
        }

        .fluid-layer:nth-child(1) {
            background: radial-gradient(circle at 30% 20%, #7B61FF 0%, transparent 50%);
            animation: fluid1 4s ease-in-out infinite;
        }

        .fluid-layer:nth-child(2) {
            background: radial-gradient(circle at 70% 80%, #5AE0E0 0%, transparent 50%);
            animation: fluid2 3.5s ease-in-out infinite reverse;
        }

        .fluid-layer:nth-child(3) {
            background: radial-gradient(circle at 50% 50%, rgba(255,255,255,0.3) 0%, transparent 60%);
            animation: fluid3 5s ease-in-out infinite;
        }

        /* Idle breathing animation */
        .fluid-orb.idle {
            animation: breathe 3s ease-in-out infinite;
        }

        /* Listening state */
        .fluid-orb.listening {
            animation: listen-pulse 1.5s ease-in-out infinite;
            box-shadow: 0 20px 60px rgba(123, 97, 255, 0.4);
        }

        /* Speaking state - more active fluid movement */
        .fluid-orb.speaking {
            animation: speak-vibrate 0.3s ease-in-out infinite;
            box-shadow: 0 20px 60px rgba(123, 97, 255, 0.6);
        }

        .fluid-orb.speaking .fluid-layer:nth-child(1) {
            animation: fluid-speak1 0.4s ease-in-out infinite;
        }

        .fluid-orb.speaking .fluid-layer:nth-child(2) {
            animation: fluid-speak2 0.3s ease-in-out infinite reverse;
        }

        .fluid-orb.speaking .fluid-layer:nth-child(3) {
            animation: fluid-speak3 0.5s ease-in-out infinite;
        }

        /* Fluid animations */
        @keyframes fluid1 {
            0%, 100% { transform: rotate(0deg) scale(1); }
            50% { transform: rotate(180deg) scale(1.1); }
        }

        @keyframes fluid2 {
            0%, 100% { transform: rotate(0deg) scale(1); }
            50% { transform: rotate(-120deg) scale(0.9); }
        }

        @keyframes fluid3 {
            0%, 100% { transform: rotate(0deg) scale(1); }
            50% { transform: rotate(90deg) scale(1.05); }
        }

        @keyframes fluid-speak1 {
            0%, 100% { transform: rotate(0deg) scale(1); }
            50% { transform: rotate(60deg) scale(1.2); }
        }

        @keyframes fluid-speak2 {
            0%, 100% { transform: rotate(0deg) scale(1); }
            50% { transform: rotate(-45deg) scale(0.8); }
        }

        @keyframes fluid-speak3 {
            0%, 100% { transform: rotate(0deg) scale(1); }
            50% { transform: rotate(30deg) scale(1.1); }
        }

        @keyframes breathe {
            0%, 100% { transform: scale(1); }
            50% { transform: scale(1.02); }
        }

        @keyframes listen-pulse {
            0%, 100% { transform: scale(1); opacity: 1; }
            50% { transform: scale(1.05); opacity: 0.9; }
        }

        @keyframes speak-vibrate {
            0%, 100% { transform: scale(1) rotate(0deg); }
            25% { transform: scale(1.03) rotate(0.5deg); }
            75% { transform: scale(1.03) rotate(-0.5deg); }
        }

        .orb-hint {
            margin-top: 30px;
            text-align: center;
            color: #666;
            font-size: 14px;
            font-weight: 300;
            opacity: 0.8;
        }

        /* Main Interface */
        .main-interface {
            position: fixed;
            top: 0;
            left: 0;
            width: 100vw;
            height: 100vh;
            opacity: 0;
            pointer-events: none;
            transition: all 0.8s cubic-bezier(0.4, 0, 0.2, 1);
            overflow: hidden;
        }

        .main-interface.active {
            opacity: 1;
            pointer-events: all;
        }

        /* Navigation */
        .nav-bar {
            position: fixed;
            top: 0;
            left: 0;
            right: 0;
            background: rgba(255, 255, 255, 0.8);
            backdrop-filter: blur(20px);
            border-bottom: 1px solid rgba(255, 255, 255, 0.3);
            padding: 10px 15px;
            z-index: 100;
            display: flex;
            justify-content: space-between;
            align-items: center;
            height: 60px;
        }

        .nav-left {
            display: flex;
            align-items: center;
            gap: 15px;
        }

        .mini-orb {
            width: 32px;
            height: 32px;
            border-radius: 50%;
            background: linear-gradient(135deg, #7B61FF 0%, #5AE0E0 100%);
            cursor: pointer;
            transition: all 0.3s ease;
            position: relative;
            overflow: hidden;
        }

        .mini-orb:hover {
            transform: scale(1.1);
        }

        .mini-orb .fluid-layer {
            animation: fluid1 2s ease-in-out infinite;
        }

        .nav-menu {
            display: flex;
            gap: 20px;
        }

        .nav-item {
            color: #666;
            text-decoration: none;
            font-size: 13px;
            font-weight: 400;
            transition: all 0.3s ease;
            cursor: pointer;
        }

        .nav-item:hover, .nav-item.active {
            color: #7B61FF;
        }

        .close-btn {
            background: none;
            border: none;
            font-size: 16px;
            color: #666;
            cursor: pointer;
            width: 32px;
            height: 32px;
            border-radius: 50%;
            display: flex;
            align-items: center;
            justify-content: center;
            transition: all 0.3s ease;
        }

        .close-btn:hover {
            background: rgba(255, 255, 255, 0.5);
            color: #333;
        }

        /* Constrained Container - No Scrolling */
        .main-container {
            width: 100%;
            height: 100vh;
            padding-top: 60px;
            overflow: hidden;
            display: flex;
            flex-direction: column;
        }

        /* Top Info Bar */
        .top-info-bar {
            display: flex;
            justify-content: space-between;
            align-items: center;
            padding: 10px 15px;
            height: 50px;
            flex-shrink: 0;
        }

        .time-display {
            display: flex;
            flex-direction: column;
        }

        .current-time {
            font-size: 18px;
            font-weight: 300;
            color: #333;
            line-height: 1;
        }

        .current-date {
            font-size: 11px;
            color: #666;
            margin-top: 2px;
        }

        .weather-widget {
            display: flex;
            align-items: center;
            gap: 6px;
        }

        .weather-icon {
            font-size: 18px;
        }

        .weather-temp {
            font-size: 18px;
            font-weight: 300;
            color: #333;
        }

        /* Calendar Header */
        .calendar-header {
            display: flex;
            justify-content: space-between;
            align-items: center;
            padding: 0 15px 8px;
            height: 40px;
            flex-shrink: 0;
        }

        .month-title {
            font-size: 20px;
            font-weight: 300;
            color: #333;
            background: linear-gradient(135deg, #7B61FF 0%, #5AE0E0 100%);
            -webkit-background-clip: text;
            -webkit-text-fill-color: transparent;
            background-clip: text;
            margin: 0;
        }

        .nav-button {
            background: rgba(255, 255, 255, 0.6);
            border: 1px solid rgba(255, 255, 255, 0.3);
            border-radius: 8px;
            width: 32px;
            height: 32px;
            display: flex;
            align-items: center;
            justify-content: center;
            cursor: pointer;
            transition: all 0.3s ease;
            color: #666;
            font-size: 14px;
            font-weight: bold;
        }

        .nav-button:hover {
            background: rgba(123, 97, 255, 0.2);
            color: #7B61FF;
            transform: scale(1.05);
        }

        /* Split Calendar Layout - Optimized for Small Screens */
        .calendar-layout {
            display: grid;
            grid-template-columns: 1fr 1fr;
            gap: 10px;
            padding: 0 15px;
            flex: 1;
            min-height: 0;
            overflow: hidden;
        }

        /* Month View */
        .month-view {
            display: flex;
            flex-direction: column;
            min-height: 0;
        }

        /* Calendar Grid - Optimized for Touch */
        .calendar-grid {
            display: grid;
            grid-template-columns: repeat(7, 1fr);
            gap: 3px;
            background: rgba(255, 255, 255, 0.4);
            backdrop-filter: blur(40px);
            border: 1px solid rgba(255, 255, 255, 0.4);
            border-radius: 12px;
            padding: 8px;
            flex: 1;
            align-content: start;
            max-height: 100%;
            overflow: hidden;
        }

        .day-header {
            text-align: center;
            padding: 6px 4px;
            font-size: 10px;
            font-weight: 600;
            color: #666;
            text-transform: uppercase;
            letter-spacing: 0.5px;
        }

        .calendar-day {
            aspect-ratio: 1;
            display: flex;
            align-items: center;
            justify-content: center;
            border-radius: 6px;
            font-size: 12px;
            cursor: pointer;
            transition: all 0.3s ease;
            position: relative;
            font-weight: 500;
            min-height: 28px;
            touch-action: manipulation;
        }

        .calendar-day:hover {
            background: rgba(123, 97, 255, 0.1);
            transform: scale(1.05);
        }

        .calendar-day.today {
            background: linear-gradient(135deg, #7B61FF 0%, #5AE0E0 100%);
            color: white;
            font-weight: 600;
            box-shadow: 0 2px 8px rgba(123, 97, 255, 0.3);
        }

        .calendar-day.selected {
            background: rgba(123, 97, 255, 0.3);
            color: #7B61FF;
            font-weight: 600;
            border: 2px solid #7B61FF;
        }

        .calendar-day.today.selected {
            background: linear-gradient(135deg, #7B61FF 0%, #5AE0E0 100%);
            color: white;
            border: 2px solid white;
        }

        .calendar-day.has-event {
            background: rgba(123, 97, 255, 0.2);
            color: #7B61FF;
            font-weight: 600;
        }

        .calendar-day.has-event::after {
            content: '';
            position: absolute;
            bottom: 2px;
            left: 50%;
            transform: translateX(-50%);
            width: 3px;
            height: 3px;
            background: #7B61FF;
            border-radius: 50%;
        }

        .calendar-day.today.has-event::after {
            background: white;
        }

        .calendar-day.other-month {
            color: #ccc;
            opacity: 0.5;
        }

        /* Day View */
        .day-view {
            background: rgba(255, 255, 255, 0.4);
            backdrop-filter: blur(40px);
            border: 1px solid rgba(255, 255, 255, 0.4);
            border-radius: 12px;
            padding: 12px;
            display: flex;
            flex-direction: column;
            min-height: 0;
            overflow: hidden;
        }

        .day-header-section {
            margin-bottom: 12px;
            text-align: center;
            flex-shrink: 0;
        }

        .selected-date {
            font-size: 18px;
            font-weight: 300;
            color: #333;
            margin-bottom: 2px;
            background: linear-gradient(135deg, #7B61FF 0%, #5AE0E0 100%);
            -webkit-background-clip: text;
            -webkit-text-fill-color: transparent;
            background-clip: text;
        }

        .selected-weekday {
            font-size: 11px;
            color: #666;
            font-weight: 400;
            text-transform: uppercase;
            letter-spacing: 0.5px;
        }

        .day-events {
            flex: 1;
            overflow-y: auto;
            margin-bottom: 12px;
            min-height: 0;
        }

        .event-item {
            padding: 8px 0;
            border-bottom: 1px solid rgba(255, 255, 255, 0.3);
            cursor: pointer;
            transition: all 0.3s ease;
        }

        .event-item:last-child {
            border-bottom: none;
        }

        .event-item:hover {
            transform: translateX(2px);
            background: rgba(255, 255, 255, 0.2);
            margin: 0 -6px;
            padding: 8px 6px;
            border-radius: 6px;
        }

        .event-time {
            font-size: 10px;
            color: #7B61FF;
            font-weight: 600;
            margin-bottom: 2px;
            text-transform: uppercase;
            letter-spacing: 0.3px;
        }

        .event-title {
            font-size: 12px;
            color: #333;
            font-weight: 500;
            margin-bottom: 1px;
        }

        .event-location {
            font-size: 10px;
            color: #666;
        }

        .day-summary {
            display: flex;
            justify-content: space-around;
            padding: 8px 0;
            border-top: 1px solid rgba(255, 255, 255, 0.3);
            flex-shrink: 0;
        }

        .summary-stat {
            text-align: center;
        }

        .stat-number {
            display: block;
            font-size: 14px;
            font-weight: 600;
            color: #7B61FF;
            margin-bottom: 1px;
        }

        .stat-label {
            font-size: 9px;
            color: #666;
            text-transform: uppercase;
            letter-spacing: 0.3px;
        }

        /* Floating Add Button */
        .floating-add-btn {
            position: fixed;
            bottom: 20px;
            right: 20px;
            width: 50px;
            height: 50px;
            border-radius: 50%;
            background: linear-gradient(135deg, #7B61FF 0%, #5AE0E0 100%);
            border: none;
            color: white;
            cursor: pointer;
            display: flex;
            align-items: center;
            justify-content: center;
            font-size: 20px;
            transition: all 0.3s ease;
            box-shadow: 0 6px 24px rgba(123, 97, 255, 0.4);
            z-index: 1000;
        }

        .floating-add-btn:hover {
            transform: scale(1.1);
            box-shadow: 0 8px 32px rgba(123, 97, 255, 0.5);
        }

        .floating-add-btn:active {
            transform: scale(0.95);
        }

        /* Chat Overlay */
        .chat-overlay {
            position: fixed;
            top: 0;
            left: 0;
            width: 100vw;
            height: 100vh;
            background: rgba(0, 0, 0, 0.3);
            backdrop-filter: blur(8px);
            display: none;
            align-items: center;
            justify-content: center;
            z-index: 2000;
            opacity: 0;
            transition: all 0.3s ease;
        }

        .chat-overlay.active {
            display: flex;
            opacity: 1;
        }

        .chat-window {
            background: rgba(255, 255, 255, 0.9);
            backdrop-filter: blur(60px);
            border: 1px solid rgba(255, 255, 255, 0.5);
            border-radius: 16px;
            width: 85%;
            max-width: 350px;
            height: 55%;
            max-height: 400px;
            display: flex;
            flex-direction: column;
            box-shadow: 0 20px 60px rgba(0, 0, 0, 0.2);
            animation: slideUpIn 0.3s ease;
        }

        @keyframes slideUpIn {
            from {
                opacity: 0;
                transform: translateY(30px) scale(0.95);
            }
            to {
                opacity: 1;
                transform: translateY(0) scale(1);
            }
        }

        .chat-header {
            padding: 15px 15px 12px;
            border-bottom: 1px solid rgba(255, 255, 255, 0.3);
            display: flex;
            justify-content: space-between;
            align-items: center;
            flex-shrink: 0;
        }

        .chat-title {
            display: flex;
            align-items: center;
            gap: 8px;
            font-size: 16px;
            font-weight: 500;
            color: #333;
        }

        .mini-orb-chat {
            width: 24px;
            height: 24px;
            border-radius: 50%;
            background: linear-gradient(135deg, #7B61FF 0%, #5AE0E0 100%);
            position: relative;
            overflow: hidden;
        }

        .mini-orb-chat .fluid-layer {
            animation: fluid1 2s ease-in-out infinite;
        }

        .close-chat-btn {
            background: rgba(255, 255, 255, 0.6);
            border: 1px solid rgba(255, 255, 255, 0.3);
            border-radius: 50%;
            width: 24px;
            height: 24px;
            display: flex;
            align-items: center;
            justify-content: center;
            cursor: pointer;
            transition: all 0.3s ease;
            color: #666;
            font-size: 14px;
        }

        .close-chat-btn:hover {
            background: rgba(255, 0, 0, 0.1);
            color: #ff4444;
        }

        .chat-messages {
            flex: 1;
            padding: 15px;
            overflow-y: auto;
            display: flex;
            flex-direction: column;
            gap: 10px;
            min-height: 0;
        }

        .message {
            max-width: 80%;
            padding: 10px 12px;
            border-radius: 12px;
            animation: messageSlideIn 0.3s ease;
        }

        @keyframes messageSlideIn {
            from {
                opacity: 0;
                transform: translateY(10px);
            }
            to {
                opacity: 1;
                transform: translateY(0);
            }
        }

        .zoe-message {
            background: linear-gradient(135deg, #7B61FF 0%, #5AE0E0 100%);
            color: white;
            align-self: flex-start;
            border-bottom-left-radius: 4px;
        }

        .user-message {
            background: rgba(255, 255, 255, 0.8);
            color: #333;
            align-self: flex-end;
            border-bottom-right-radius: 4px;
        }

        .message-content {
            font-size: 13px;
            line-height: 1.4;
        }

        .chat-input-container {
            padding: 12px 15px 15px;
            border-top: 1px solid rgba(255, 255, 255, 0.3);
            flex-shrink: 0;
        }

        .chat-input-group {
            display: flex;
            align-items: center;
            gap: 8px;
            background: rgba(255, 255, 255, 0.7);
            border: 1px solid rgba(255, 255, 255, 0.4);
            border-radius: 12px;
            padding: 8px 12px;
        }

        .chat-input {
            flex: 1;
            background: transparent;
            border: none;
            font-size: 13px;
            color: #333;
            outline: none;
        }

        .chat-input::placeholder {
            color: #666;
            font-style: italic;
        }

        .voice-btn {
            width: 28px;
            height: 28px;
            border: none;
            border-radius: 50%;
            background: linear-gradient(135deg, #7B61FF 0%, #5AE0E0 100%);
            color: white;
            cursor: pointer;
            display: flex;
            align-items: center;
            justify-content: center;
            font-size: 12px;
            transition: all 0.3s ease;
            box-shadow: 0 2px 8px rgba(123, 97, 255, 0.3);
        }

        .voice-btn:hover {
            transform: scale(1.05);
        }

        /* Mobile Responsive - Stack layout on very small screens */
        @media (max-width: 600px) {
            .calendar-layout {
                grid-template-columns: 1fr;
                gap: 8px;
                padding: 0 10px;
            }

            .nav-menu {
                display: none;
            }

            .month-title {
                font-size: 18px;
            }

            .calendar-grid {
                padding: 6px;
                gap: 2px;
            }

            .calendar-day {
                min-height: 24px;
                font-size: 11px;
            }

            .day-header {
                font-size: 9px;
                padding: 4px 2px;
            }

            .floating-add-btn {
                bottom: 15px;
                right: 15px;
                width: 44px;
                height: 44px;
                font-size: 18px;
            }

            .chat-window {
                width: 95%;
                height: 70%;
                max-height: none;
            }
        }

        /* Extra small screens - further optimize */
        @media (max-width: 480px) {
            .main-container {
                padding-top: 55px;
            }

            .nav-bar {
                padding: 8px 10px;
                height: 55px;
            }

            .top-info-bar {
                padding: 8px 10px;
                height: 45px;
            }

            .calendar-header {
                padding: 0 10px 6px;
                height: 35px;
            }

            .current-time, .weather-temp {
                font-size: 16px;
            }

            .month-title {
                font-size: 16px;
            }

            .nav-button {
                width: 28px;
                height: 28px;
                font-size: 12px;
            }
        }
    </style>
</head>
<body>
    <!-- Orb Mode (Default State) -->
    <div class="orb-mode" id="orbMode">
        <div class="fluid-orb idle" id="fluidOrb" onclick="enterInterface()">
            <div class="fluid-layer"></div>
            <div class="fluid-layer"></div>
            <div class="fluid-layer"></div>
        </div>
        <div class="orb-hint">Touch to interact or just start talking</div>
    </div>

    <!-- Main Interface -->
    <div class="main-interface" id="mainInterface">
        <!-- Navigation -->
        <div class="nav-bar">
            <div class="nav-left">
                <div class="mini-orb" onclick="exitToOrb()">
                    <div class="fluid-layer"></div>
                </div>
                <div class="nav-menu">
<<<<<<< HEAD
                    <a href="index.html" class="nav-item">Chat</a>
                    <a href="dashboard.html" class="nav-item">Dashboard</a>
                    <a href="calendar.html" class="nav-item active">Calendar</a>
                    <a href="workflows.html" class="nav-item">Workflows</a>
                    <a href="settings.html" class="nav-item">Settings</a>
                </div>
=======
                <a href="index.html" class="nav-item">Chat</a>
                <a href="dashboard.html" class="nav-item">Dashboard</a>
                <a href="calendar.html" class="nav-item active">Calendar</a>
                <a href="journal.html" class="nav-item">Journal</a>
                <a href="tasks.html" class="nav-item">Tasks</a>
                <a href="settings.html" class="nav-item">Settings</a>
            </div>
>>>>>>> f0001556
            </div>
            <button class="close-btn" onclick="exitToOrb()">×</button>
        </div>

        <div class="main-container">
            <!-- Top Info Bar -->
            <div class="top-info-bar">
                <div class="time-display">
                    <div class="current-time" id="currentTime">2:47 PM</div>
                    <div class="current-date" id="currentDate">Thursday, August 7</div>
                </div>
                
                <div class="weather-widget">
                    <div class="weather-icon">☀️</div>
                    <div class="weather-temp">23°</div>
                </div>
            </div>

            <!-- Calendar Header with Month Navigation -->
            <div class="calendar-header">
                <button class="nav-button" onclick="previousMonth()">‹</button>
                <h1 class="month-title" id="currentMonth">August 2025</h1>
                <button class="nav-button" onclick="nextMonth()">›</button>
            </div>

            <!-- Split Layout: Month + Day View -->
            <div class="calendar-layout">
                <!-- Month View -->
                <div class="month-view">
                    <div class="calendar-grid">
                        <div class="day-header">Sun</div>
                        <div class="day-header">Mon</div>
                        <div class="day-header">Tue</div>
                        <div class="day-header">Wed</div>
                        <div class="day-header">Thu</div>
                        <div class="day-header">Fri</div>
                        <div class="day-header">Sat</div>
                        
                        <div class="calendar-day other-month" data-date="27">27</div>
                        <div class="calendar-day other-month" data-date="28">28</div>
                        <div class="calendar-day other-month" data-date="29">29</div>
                        <div class="calendar-day other-month" data-date="30">30</div>
                        <div class="calendar-day other-month" data-date="31">31</div>
                        <div class="calendar-day" data-date="1">1</div>
                        <div class="calendar-day" data-date="2">2</div>
                        
                        <div class="calendar-day" data-date="3">3</div>
                        <div class="calendar-day" data-date="4">4</div>
                        <div class="calendar-day has-event" data-date="5">5</div>
                        <div class="calendar-day" data-date="6">6</div>
                        <div class="calendar-day today selected" data-date="7">7</div>
                        <div class="calendar-day has-event" data-date="8">8</div>
                        <div class="calendar-day" data-date="9">9</div>
                        
                        <div class="calendar-day" data-date="10">10</div>
                        <div class="calendar-day" data-date="11">11</div>
                        <div class="calendar-day has-event" data-date="12">12</div>
                        <div class="calendar-day" data-date="13">13</div>
                        <div class="calendar-day" data-date="14">14</div>
                        <div class="calendar-day has-event" data-date="15">15</div>
                        <div class="calendar-day" data-date="16">16</div>
                        
                        <div class="calendar-day" data-date="17">17</div>
                        <div class="calendar-day" data-date="18">18</div>
                        <div class="calendar-day" data-date="19">19</div>
                        <div class="calendar-day has-event" data-date="20">20</div>
                        <div class="calendar-day" data-date="21">21</div>
                        <div class="calendar-day" data-date="22">22</div>
                        <div class="calendar-day" data-date="23">23</div>
                        
                        <div class="calendar-day" data-date="24">24</div>
                        <div class="calendar-day" data-date="25">25</div>
                        <div class="calendar-day" data-date="26">26</div>
                        <div class="calendar-day" data-date="27">27</div>
                        <div class="calendar-day" data-date="28">28</div>
                        <div class="calendar-day" data-date="29">29</div>
                        <div class="calendar-day" data-date="30">30</div>
                        
                        <div class="calendar-day" data-date="31">31</div>
                        <div class="calendar-day other-month" data-date="1">1</div>
                        <div class="calendar-day other-month" data-date="2">2</div>
                        <div class="calendar-day other-month" data-date="3">3</div>
                        <div class="calendar-day other-month" data-date="4">4</div>
                        <div class="calendar-day other-month" data-date="5">5</div>
                        <div class="calendar-day other-month" data-date="6">6</div>
                    </div>
                </div>

                <!-- Day View -->
                <div class="day-view">
                    <div class="day-header-section">
                        <h2 class="selected-date" id="selectedDate">Today, Aug 7</h2>
                        <p class="selected-weekday" id="selectedWeekday">Thursday</p>
                    </div>
                    
                    <div class="day-events" id="dayEvents">
                        <div class="event-item" onclick="editEvent('Team Standup')">
                            <div class="event-time">10:00 AM</div>
                            <div class="event-title">Team Standup</div>
                            <div class="event-location">Conference Room A</div>
                        </div>
                        
                        <div class="event-item" onclick="editEvent('Product Review')">
                            <div class="event-time">2:00 PM</div>
                            <div class="event-title">Product Review</div>
                            <div class="event-location">Zoom Meeting</div>
                        </div>
                        
                        <div class="event-item" onclick="editEvent('Coffee with Maria')">
                            <div class="event-time">4:30 PM</div>
                            <div class="event-title">Coffee with Maria</div>
                            <div class="event-location">Central Café</div>
                        </div>
                    </div>
                    
                    <div class="day-summary">
                        <div class="summary-stat">
                            <span class="stat-number">3</span>
                            <span class="stat-label">events</span>
                        </div>
                        <div class="summary-stat">
                            <span class="stat-number">2</span>
                            <span class="stat-label">free hours</span>
                        </div>
                    </div>
                </div>
            </div>
        </div>

        <!-- Chat Overlay -->
        <div class="chat-overlay" id="chatOverlay">
            <div class="chat-window">
                <div class="chat-header">
                    <div class="chat-title">
                        <div class="mini-orb-chat">
                            <div class="fluid-layer"></div>
                        </div>
                        <span>Chat with Zoe</span>
                    </div>
                    <button class="close-chat-btn" onclick="closeChatWindow()">×</button>
                </div>
                
                <div class="chat-messages" id="chatMessages">
                    <div class="message zoe-message">
                        <div class="message-content">Hi! I can help you add events to your calendar. Just tell me what you'd like to schedule!</div>
                    </div>
                </div>
                
                <div class="chat-input-container">
                    <div class="chat-input-group">
                        <input 
                            type="text" 
                            class="chat-input" 
                            placeholder="Schedule dinner tomorrow at 7pm..."
                            id="chatInputField"
                        >
                        <button class="voice-btn" onclick="startVoiceInput()">🎤</button>
                    </div>
                </div>
            </div>
        </div>

        <!-- Floating Add Event Button -->
        <button class="floating-add-btn" onclick="addEventViaChat()" title="Add event with AI">+</button>
    </div>

    <script>
        // State management
        const orbMode = document.getElementById('orbMode');
        const mainInterface = document.getElementById('mainInterface');
        const fluidOrb = document.getElementById('fluidOrb');

        // Update time display
        function updateTime() {
            const now = new Date();
            const timeString = now.toLocaleTimeString([], { 
                hour: 'numeric', 
                minute: '2-digit',
                hour12: true 
            });
            const dateString = now.toLocaleDateString([], { 
                weekday: 'long', 
                month: 'long', 
                day: 'numeric' 
            });
            
            document.getElementById('currentTime').textContent = timeString;
            document.getElementById('currentDate').textContent = dateString;
        }

        // Initialize time and update every minute
        updateTime();
        setInterval(updateTime, 60000);

        // Enter main interface
        function enterInterface() {
            orbMode.classList.add('hidden');
            mainInterface.classList.add('active');
        }

        // Exit to orb mode
        function exitToOrb() {
            mainInterface.classList.remove('active');
            orbMode.classList.remove('hidden');
        }

        // Orb state management
        function setOrbState(state) {
            fluidOrb.className = `fluid-orb ${state}`;
        }

        // Calendar functions
        function previousMonth() {
            setOrbState('listening');
            setTimeout(() => setOrbState('idle'), 1000);
            console.log('Previous month');
        }

        function nextMonth() {
            setOrbState('listening');
            setTimeout(() => setOrbState('idle'), 1000);
            console.log('Next month');
        }

        // Add event via AI chat
        function addEventViaChat() {
            const chatOverlay = document.getElementById('chatOverlay');
            chatOverlay.classList.add('active');
            
            setTimeout(() => {
                document.getElementById('chatInputField').focus();
            }, 300);
            
            setOrbState('listening');
            setTimeout(() => setOrbState('idle'), 1000);
        }

        // Close chat window
        function closeChatWindow() {
            const chatOverlay = document.getElementById('chatOverlay');
            chatOverlay.classList.remove('active');
        }

        // Voice input
        function startVoiceInput() {
            setOrbState('listening');
            
            setTimeout(() => {
                setOrbState('speaking');
                addMessage('user', 'Schedule dinner with Sarah tomorrow at 7pm');
                
                setTimeout(() => {
                    addMessage('zoe', 'Perfect! I\'ve scheduled "Dinner with Sarah" for tomorrow (August 8th) at 7:00 PM. Would you like me to add a location?');
                    setOrbState('idle');
                }, 1000);
            }, 2000);
        }

        // Add message to chat
        function addMessage(sender, text) {
            const chatMessages = document.getElementById('chatMessages');
            const messageDiv = document.createElement('div');
            messageDiv.className = `message ${sender}-message`;
            
            const contentDiv = document.createElement('div');
            contentDiv.className = 'message-content';
            contentDiv.textContent = text;
            
            messageDiv.appendChild(contentDiv);
            chatMessages.appendChild(messageDiv);
            
            chatMessages.scrollTop = chatMessages.scrollHeight;
        }

        // Update day view based on selected date
        function updateDayView(date) {
            const selectedDateEl = document.getElementById('selectedDate');
            const selectedWeekdayEl = document.getElementById('selectedWeekday');
            const dayEventsEl = document.getElementById('dayEvents');
            
            const eventsData = {
                '7': [
                    { time: '10:00 AM', title: 'Team Standup', location: 'Conference Room A' },
                    { time: '2:00 PM', title: 'Product Review', location: 'Zoom Meeting' },
                    { time: '4:30 PM', title: 'Coffee with Maria', location: 'Central Café' }
                ],
                '8': [
                    { time: '9:00 AM', title: 'Doctor Appointment', location: 'Health Center' },
                    { time: '1:00 PM', title: 'Lunch Meeting', location: 'Downtown Bistro' }
                ],
                '12': [
                    { time: '6:00 PM', title: 'Dinner with Sarah', location: 'The Olive Tree' },
                    { time: '8:30 PM', title: 'Movie Night', location: 'Home' }
                ],
                '15': [
                    { time: '3:00 PM', title: 'Project Kickoff', location: 'Office Building 2' }
                ],
                '20': [
                    { time: '10:00 AM', title: 'Team Meeting', location: 'Conference Room B' },
                    { time: '2:00 PM', title: 'Client Call', location: 'Zoom' },
                    { time: '5:00 PM', title: 'Happy Hour', location: 'Local Bar' }
                ]
            };
            
            const dateObj = new Date(2025, 7, parseInt(date));
            const isToday = date === '7';
            
            if (isToday) {
                selectedDateEl.textContent = 'Today, Aug 7';
            } else {
                selectedDateEl.textContent = `Aug ${date}`;
            }
            
            selectedWeekdayEl.textContent = dateObj.toLocaleDateString('en-US', { weekday: 'long' });
            
            const events = eventsData[date] || [];
            
            if (events.length === 0) {
                dayEventsEl.innerHTML = '<div style="text-align: center; color: #666; font-style: italic; padding: 20px;">No events scheduled</div>';
            } else {
                dayEventsEl.innerHTML = events.map(event => `
                    <div class="event-item" onclick="editEvent('${event.title}')">
                        <div class="event-time">${event.time}</div>
                        <div class="event-title">${event.title}</div>
                        <div class="event-location">${event.location}</div>
                    </div>
                `).join('');
            }
            
            const eventCount = events.length;
            const freeHours = Math.max(0, 8 - eventCount);
            
            document.querySelector('.summary-stat:first-child .stat-number').textContent = eventCount;
            document.querySelector('.summary-stat:last-child .stat-number').textContent = freeHours;
        }

        // Edit event function
        function editEvent(title) {
            setOrbState('listening');
            setTimeout(() => setOrbState('idle'), 500);
            console.log('Edit event:', title);
        }

        // Navigation
        document.addEventListener('click', function(e) {
            if (e.target.classList.contains('nav-item')) {
                document.querySelectorAll('.nav-item').forEach(item => {
                    item.classList.remove('active');
                });
                e.target.classList.add('active');
                
                console.log('Navigate to:', e.target.textContent);
            }
        });

        // Voice activation from orb mode
        let isListening = false;
        
        document.addEventListener('keydown', function(e) {
            if (e.code === 'Space' && !mainInterface.classList.contains('active')) {
                e.preventDefault();
                if (!isListening) {
                    isListening = true;
                    setOrbState('listening');
                }
            }
        });

        document.addEventListener('keyup', function(e) {
            if (e.code === 'Space' && isListening) {
                isListening = false;
                setOrbState('speaking');
                setTimeout(() => {
                    setOrbState('idle');
                }, 2000);
            }
        });

        // Auto-return to orb mode after inactivity (optional)
        let inactivityTimer;
        function resetInactivityTimer() {
            clearTimeout(inactivityTimer);
            inactivityTimer = setTimeout(() => {
                if (mainInterface.classList.contains('active')) {
                    exitToOrb();
                }
            }, 300000); // 5 minutes
        }

        document.addEventListener('mousemove', resetInactivityTimer);
        document.addEventListener('keypress', resetInactivityTimer);
        document.addEventListener('click', resetInactivityTimer);

        // Handle chat input and calendar interactions
        document.addEventListener('DOMContentLoaded', function() {
            const chatInput = document.getElementById('chatInputField');
            
            chatInput.addEventListener('keypress', function(e) {
                if (e.key === 'Enter') {
                    const message = this.value.trim();
                    if (message) {
                        addMessage('user', message);
                        this.value = '';
                        
                        setOrbState('speaking');
                        
                        setTimeout(() => {
                            addMessage('zoe', 'Got it! I\'ll add that to your calendar. Anything else you\'d like to schedule?');
                            setOrbState('idle');
                        }, 1000);
                    }
                }
            });
            
            document.getElementById('chatOverlay').addEventListener('click', function(e) {
                if (e.target === this) {
                    closeChatWindow();
                }
            });

            document.querySelectorAll('.calendar-day').forEach(day => {
                day.addEventListener('click', function() {
                    if (this.classList.contains('other-month')) return;
                    
                    setOrbState('listening');
                    setTimeout(() => setOrbState('idle'), 500);
                    
                    document.querySelectorAll('.calendar-day').forEach(d => d.classList.remove('selected'));
                    this.classList.add('selected');
                    updateDayView(this.dataset.date);
                });
            });
        });
    </script>
</body>
</html><|MERGE_RESOLUTION|>--- conflicted
+++ resolved
@@ -913,14 +913,14 @@
                     <div class="fluid-layer"></div>
                 </div>
                 <div class="nav-menu">
-<<<<<<< HEAD
+
                     <a href="index.html" class="nav-item">Chat</a>
                     <a href="dashboard.html" class="nav-item">Dashboard</a>
                     <a href="calendar.html" class="nav-item active">Calendar</a>
                     <a href="workflows.html" class="nav-item">Workflows</a>
                     <a href="settings.html" class="nav-item">Settings</a>
                 </div>
-=======
+
                 <a href="index.html" class="nav-item">Chat</a>
                 <a href="dashboard.html" class="nav-item">Dashboard</a>
                 <a href="calendar.html" class="nav-item active">Calendar</a>
@@ -928,7 +928,7 @@
                 <a href="tasks.html" class="nav-item">Tasks</a>
                 <a href="settings.html" class="nav-item">Settings</a>
             </div>
->>>>>>> f0001556
+
             </div>
             <button class="close-btn" onclick="exitToOrb()">×</button>
         </div>
