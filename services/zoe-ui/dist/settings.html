--- conflicted
+++ resolved
@@ -74,12 +74,12 @@
                 <a href="index.html" class="nav-item">Chat</a>
                 <a href="dashboard.html" class="nav-item">Dashboard</a>
                 <a href="calendar.html" class="nav-item">Calendar</a>
-<<<<<<< HEAD
+
                 <a href="workflows.html" class="nav-item">Workflows</a>
-=======
+
                 <a href="journal.html" class="nav-item">Journal</a>
                 <a href="tasks.html" class="nav-item">Tasks</a>
->>>>>>> f0001556
+
                 <a href="settings.html" class="nav-item active">Settings</a>
             </div>
         </div>
