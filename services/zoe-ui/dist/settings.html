--- conflicted
+++ resolved
@@ -97,8 +97,7 @@
         <div class="zoe-greeting">
             <h1>Settings</h1>
             <p>Manage your preferences here.</p>
-<<<<<<< HEAD
-=======
+
             <!-- TODO: Add settings options -->
             <div id="userManagementSection" style="display:none;margin-top:20px;">
                 <h2>User Management</h2>
@@ -123,19 +122,19 @@
         const orbMode = document.getElementById('orbMode');
         const mainInterface = document.getElementById('mainInterface');
         const fluidOrb = document.getElementById('fluidOrb');
->>>>>>> 06d7ae8f
+
 
             <div class="settings-tabs">
                 <button class="tab-button active" data-tab="general">General</button>
                 <button class="tab-button" data-tab="modules">Modules</button>
             </div>
 
-<<<<<<< HEAD
+
             <div id="generalSettings" class="settings-content active">
                 <label><input type="checkbox" id="voice-toggle" checked> Enable Voice</label><br>
                 <label><input type="checkbox" id="notifications-toggle" checked> Enable Notifications</label>
             </div>
-=======
+
         function updateWeather() {
             fetch('http://localhost:8000/api/weather')
                 .then(response => response.json())
@@ -152,14 +151,14 @@
 </script>
 <script src="js/overlay.js"></script>
 <script src="js/user-management.js"></script>
->>>>>>> 06d7ae8f
+
 
             <div id="modulesSettings" class="settings-content">
                 <div id="modulesList">Loading modules...</div>
             </div>
         </div>
     </div>
-<<<<<<< HEAD
+
 </div>
 
 <script src="js/api.js"></script>
@@ -178,7 +177,7 @@
         setupTabs();
         loadModules();
         document.querySelectorAll('#generalSettings input[type="checkbox"]').forEach(cb => {
-=======
+
     <div class="settings-container">
         <h1>Zoe Settings</h1>
         <div class="settings-section">
@@ -196,7 +195,7 @@
     </div>
     <script>
         document.querySelectorAll('input[type="checkbox"]').forEach(cb => {
->>>>>>> 06d7ae8f
+
             const saved = localStorage.getItem(cb.id);
             if (saved !== null) {
                 cb.checked = saved === 'true';
@@ -205,7 +204,7 @@
                 localStorage.setItem(cb.id, cb.checked);
             });
         });
-<<<<<<< HEAD
+
     });
 
     function enterInterface() {
@@ -287,7 +286,7 @@
             text.textContent = `${mod.name} - ${mod.description}`;
             label.appendChild(toggle);
             label.appendChild(text);
-=======
+
 
         // Load Matrix sync setting from server
         fetch('/api/settings').then(r => r.json()).then(data => {
@@ -309,7 +308,7 @@
             });
         }
     </script>
->>>>>>> 06d7ae8f
+
 
             item.appendChild(label);
             container.appendChild(item);
