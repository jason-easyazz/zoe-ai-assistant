--- conflicted
+++ resolved
@@ -105,7 +105,6 @@
             <h1>Settings</h1>
             <p>Manage your preferences here.</p>
 
-<<<<<<< HEAD
             <!-- TODO: Add settings options -->
             <div id="updateSection" style="margin-top:20px;">
                 <h2>Updates</h2>
@@ -115,7 +114,7 @@
                 <div id="updateProgress" style="display:none;margin-top:10px;width:100%;background:#eee;">
                     <div id="updateProgressBar" style="width:0;height:10px;background:#7B61FF;"></div>
                     <p id="updateProgressText" style="font-size:14px;margin-top:5px;"></p>
-=======
+
             <div class="settings-section">
                 <h3>🧠 AI Model Selection</h3>
                 <div class="model-options">
@@ -129,7 +128,7 @@
                         <span>Mistral 7B - More capable, original</span>
                         <div class="model-status" id="mistral-status">●</div>
                     </label>
->>>>>>> f8f26cee
+
                 </div>
             </div>
             <div id="userManagementSection" style="display:none;margin-top:20px;">
@@ -184,11 +183,11 @@
 </script>
 <script src="js/overlay.js"></script>
 <script src="js/user-management.js"></script>
-<<<<<<< HEAD
+
 <script src="js/update.js"></script>
-=======
+
 <script src="js/settings.js"></script>
->>>>>>> f8f26cee
+
 
 
     <title>Zoe Settings</title>
