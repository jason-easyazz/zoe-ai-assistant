--- conflicted
+++ resolved
@@ -12,14 +12,14 @@
 from datetime import datetime, date, timedelta
 from pathlib import Path
 from typing import Dict, List, Optional, Any
-<<<<<<< HEAD
+
 import subprocess
 
 import psutil
-=======
+
 import getpass
 import shutil
->>>>>>> a49a0175
+
 
 import aiosqlite
 import httpx
@@ -538,7 +538,7 @@
     }
 
 
-<<<<<<< HEAD
+
 @app.get("/api/diagnostics")
 async def get_diagnostics():
     """Return basic system diagnostics."""
@@ -586,12 +586,12 @@
     """Switch the active local user after verifying passcode."""
     config = load_user_config(req.username)
     if not config or config.get("passcode") != req.passcode:
-=======
+
 @app.post("/api/login")
 async def login(req: LoginRequest):
     meta = get_user_meta(req.username)
     if not meta or not verify_passcode(req.passcode, meta.get("passcode_hash", "")):
->>>>>>> a49a0175
+
         raise HTTPException(status_code=401, detail="Invalid credentials")
     global active_user
     active_user = req.username
