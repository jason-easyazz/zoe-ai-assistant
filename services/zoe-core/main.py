--- conflicted
+++ resolved
@@ -310,20 +310,7 @@
     health_info: Optional[dict]
     created_at: str
     updated_at: Optional[str] = None
-<<<<<<< HEAD
-=======
-# CORS middleware for calendar access
-class JournalEntryResponse(BaseModel):
-    id: int
-    title: Optional[str]
-    content: str
-    mood: Optional[str]
-    mood_score: Optional[float]
-    mood_confidence: Optional[float]
-    photo: Optional[str]
-    health_info: Optional[dict]
-
->>>>>>> 45199a68
+
 # Add middleware for request logging
 from fastapi import Request
 
